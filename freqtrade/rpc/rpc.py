--- conflicted
+++ resolved
@@ -743,17 +743,11 @@
             self._freqtrade.wallets.update()
             return {'result': f'Created sell order for trade {trade_id}.'}
 
-<<<<<<< HEAD
     def _rpc_force_entry(self, pair: str, price: Optional[float], *,
                          order_type: Optional[str] = None,
                          order_side: SignalDirection = SignalDirection.LONG,
                          stake_amount: Optional[float] = None,
-                         enter_tag: Optional[str] = None) -> Optional[Trade]:
-=======
-    def _rpc_forcebuy(self, pair: str, price: Optional[float], order_type: Optional[str] = None,
-                      stake_amount: Optional[float] = None,
-                      buy_tag: Optional[str] = 'forceentry') -> Optional[Trade]:
->>>>>>> e7418cdc
+                         enter_tag: Optional[str] = 'forceentry') -> Optional[Trade]:
         """
         Handler for forcebuy <asset> <price>
         Buys a pair trade at the given or current price
