--- conflicted
+++ resolved
@@ -144,8 +144,6 @@
                 strategy, prediction_dataframe=dataframe, pair=metadata["pair"]
             )
             dk = self.start_backtesting(dataframe, metadata, self.dk)
-            # else:
-            #     dk = self.start_backtesting_live_models(dataframe, metadata, self.dk)
 
         dataframe = dk.remove_features_from_df(dk.return_dataframe)
         self.clean_up()
@@ -269,8 +267,8 @@
             if not dk.backtest_live_models:
                 logger.info(
                     f"Training {pair}, {self.pair_it}/{self.total_pairs} pairs"
-                    f" from {tr_train_startts_str}"
-                    f" to {tr_train_stopts_str}, {train_it}/{total_trains} "
+                    f" from {tr_train_startts_str} "
+                    f"to {tr_train_stopts_str}, {train_it}/{total_trains} "
                     "trains"
                 )
 
@@ -286,22 +284,17 @@
 
             if dk.check_if_backtest_prediction_exists():
                 self.dd.load_metadata(dk)
-                if not dk.backtest_live_models:
-                    self.check_if_feature_list_matches_strategy(dataframe_train, dk)
-
+                self.check_if_feature_list_matches_strategy(dataframe_train, dk)
                 append_df = dk.get_backtesting_prediction()
                 dk.append_predictions(append_df)
             else:
                 if not self.model_exists(dk):
-<<<<<<< HEAD
                     if dk.backtest_live_models:
                         raise OperationalException(
                             "Training models is not allowed "
                             "in backtest_live_models backtesting "
                             "mode"
                         )
-=======
->>>>>>> 80512351
                     dk.find_features(dataframe_train)
                     dk.find_labels(dataframe_train)
                     self.model = self.train(dataframe_train, pair, dk)
@@ -325,6 +318,7 @@
                 dk.save_backtesting_prediction(append_df)
 
         dk.fill_predictions(dataframe)
+
         return dk
 
     def start_live(
@@ -526,18 +520,10 @@
         if ft_params.get("use_DBSCAN_to_remove_outliers", False):
             dk.use_DBSCAN_to_remove_outliers(predict=True)
 
-<<<<<<< HEAD
-    def model_exists(
-        self,
-        dk: FreqaiDataKitchen,
-        scanning: bool = False,
-    ) -> bool:
-=======
         # ensure user is feeding the correct indicators to the model
         self.check_if_feature_list_matches_strategy(dk.data_dictionary['prediction_features'], dk)
 
     def model_exists(self, dk: FreqaiDataKitchen) -> bool:
->>>>>>> 80512351
         """
         Given a pair and path, check if a model already exists
         :param pair: pair e.g. BTC/USD
