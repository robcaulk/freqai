import logging
from typing import List

from sqlalchemy import inspect, text


logger = logging.getLogger(__name__)


def get_table_names_for_table(inspector, tabletype):
    return [t for t in inspector.get_table_names() if t.startswith(tabletype)]


def has_column(columns: List, searchname: str) -> bool:
    return len(list(filter(lambda x: x["name"] == searchname, columns))) == 1


def get_column_def(columns: List, column: str, default: str) -> str:
    return default if not has_column(columns, column) else column


def get_backup_name(tabs, backup_prefix: str):
    table_back_name = backup_prefix
    for i, table_back_name in enumerate(tabs):
        table_back_name = f'{backup_prefix}{i}'
        logger.debug(f'trying {table_back_name}')

    return table_back_name


def get_last_sequence_ids(engine, trade_back_name, order_back_name):
    order_id: int = None
    trade_id: int = None

    if engine.name == 'postgresql':
        with engine.begin() as connection:
            trade_id = connection.execute(text("select nextval('trades_id_seq')")).fetchone()[0]
            order_id = connection.execute(text("select nextval('orders_id_seq')")).fetchone()[0]
        with engine.begin() as connection:
            connection.execute(text(
                f"ALTER SEQUENCE orders_id_seq rename to {order_back_name}_id_seq_bak"))
            connection.execute(text(
                f"ALTER SEQUENCE trades_id_seq rename to {trade_back_name}_id_seq_bak"))
    return order_id, trade_id


def set_sequence_ids(engine, order_id, trade_id):

    if engine.name == 'postgresql':
        with engine.begin() as connection:
            if order_id:
                connection.execute(text(f"ALTER SEQUENCE orders_id_seq RESTART WITH {order_id}"))
            if trade_id:
                connection.execute(text(f"ALTER SEQUENCE trades_id_seq RESTART WITH {trade_id}"))


def migrate_trades_and_orders_table(
        decl_base, inspector, engine,
        trade_back_name: str, cols: List,
        order_back_name: str, cols_order: List):
    fee_open = get_column_def(cols, 'fee_open', 'fee')
    fee_open_cost = get_column_def(cols, 'fee_open_cost', 'null')
    fee_open_currency = get_column_def(cols, 'fee_open_currency', 'null')
    fee_close = get_column_def(cols, 'fee_close', 'fee')
    fee_close_cost = get_column_def(cols, 'fee_close_cost', 'null')
    fee_close_currency = get_column_def(cols, 'fee_close_currency', 'null')
    open_rate_requested = get_column_def(cols, 'open_rate_requested', 'null')
    close_rate_requested = get_column_def(cols, 'close_rate_requested', 'null')
    stop_loss = get_column_def(cols, 'stop_loss', '0.0')
    stop_loss_pct = get_column_def(cols, 'stop_loss_pct', 'null')
    initial_stop_loss = get_column_def(cols, 'initial_stop_loss', '0.0')
    initial_stop_loss_pct = get_column_def(cols, 'initial_stop_loss_pct', 'null')
    stoploss_order_id = get_column_def(cols, 'stoploss_order_id', 'null')
    stoploss_last_update = get_column_def(cols, 'stoploss_last_update', 'null')
    max_rate = get_column_def(cols, 'max_rate', '0.0')
    min_rate = get_column_def(cols, 'min_rate', 'null')
    sell_reason = get_column_def(cols, 'sell_reason', 'null')
    strategy = get_column_def(cols, 'strategy', 'null')
    enter_tag = get_column_def(cols, 'buy_tag', get_column_def(cols, 'enter_tag', 'null'))

    trading_mode = get_column_def(cols, 'trading_mode', 'null')

    # Leverage Properties
    leverage = get_column_def(cols, 'leverage', '1.0')
    liquidation_price = get_column_def(cols, 'liquidation_price',
                                       get_column_def(cols, 'isolated_liq', 'null'))
    # sqlite does not support literals for booleans
    is_short = get_column_def(cols, 'is_short', '0')

    # Margin Properties
    interest_rate = get_column_def(cols, 'interest_rate', '0.0')

    # Futures properties
    funding_fees = get_column_def(cols, 'funding_fees', '0.0')

    # If ticker-interval existed use that, else null.
    if has_column(cols, 'ticker_interval'):
        timeframe = get_column_def(cols, 'timeframe', 'ticker_interval')
    else:
        timeframe = get_column_def(cols, 'timeframe', 'null')

    open_trade_value = get_column_def(cols, 'open_trade_value',
                                      f'amount * open_rate * (1 + {fee_open})')
    close_profit_abs = get_column_def(
        cols, 'close_profit_abs',
        f"(amount * close_rate * (1 - {fee_close})) - {open_trade_value}")
    sell_order_status = get_column_def(cols, 'sell_order_status', 'null')
    amount_requested = get_column_def(cols, 'amount_requested', 'amount')

    # Schema migration necessary
    with engine.begin() as connection:
        connection.execute(text(f"alter table trades rename to {trade_back_name}"))

    with engine.begin() as connection:
        # drop indexes on backup table in new session
        for index in inspector.get_indexes(trade_back_name):
            if engine.name == 'mysql':
                connection.execute(text(f"drop index {index['name']} on {trade_back_name}"))
            else:
                connection.execute(text(f"drop index {index['name']}"))

    order_id, trade_id = get_last_sequence_ids(engine, trade_back_name, order_back_name)

    drop_orders_table(engine, order_back_name)

    # let SQLAlchemy create the schema as required
    decl_base.metadata.create_all(engine)

    # Copy data back - following the correct schema
    with engine.begin() as connection:
        connection.execute(text(f"""insert into trades
            (id, exchange, pair, is_open,
            fee_open, fee_open_cost, fee_open_currency,
            fee_close, fee_close_cost, fee_close_currency, open_rate,
            open_rate_requested, close_rate, close_rate_requested, close_profit,
            stake_amount, amount, amount_requested, open_date, close_date, open_order_id,
            stop_loss, stop_loss_pct, initial_stop_loss, initial_stop_loss_pct,
            stoploss_order_id, stoploss_last_update,
            max_rate, min_rate, sell_reason, sell_order_status, strategy, enter_tag,
            timeframe, open_trade_value, close_profit_abs,
            trading_mode, leverage, liquidation_price, is_short,
            interest_rate, funding_fees
            )
        select id, lower(exchange), pair,
            is_open, {fee_open} fee_open, {fee_open_cost} fee_open_cost,
            {fee_open_currency} fee_open_currency, {fee_close} fee_close,
            {fee_close_cost} fee_close_cost, {fee_close_currency} fee_close_currency,
            open_rate, {open_rate_requested} open_rate_requested, close_rate,
            {close_rate_requested} close_rate_requested, close_profit,
            stake_amount, amount, {amount_requested}, open_date, close_date, open_order_id,
            {stop_loss} stop_loss, {stop_loss_pct} stop_loss_pct,
            {initial_stop_loss} initial_stop_loss,
            {initial_stop_loss_pct} initial_stop_loss_pct,
            {stoploss_order_id} stoploss_order_id, {stoploss_last_update} stoploss_last_update,
            {max_rate} max_rate, {min_rate} min_rate, {sell_reason} sell_reason,
            {sell_order_status} sell_order_status,
            {strategy} strategy, {enter_tag} enter_tag, {timeframe} timeframe,
            {open_trade_value} open_trade_value, {close_profit_abs} close_profit_abs,
            {trading_mode} trading_mode, {leverage} leverage, {liquidation_price} liquidation_price,
            {is_short} is_short, {interest_rate} interest_rate,
            {funding_fees} funding_fees
            from {trade_back_name}
            """))

    migrate_orders_table(engine, order_back_name, cols_order)
    set_sequence_ids(engine, order_id, trade_id)


def migrate_open_orders_to_trades(engine):
    with engine.begin() as connection:
        connection.execute(text("""
        insert into orders (ft_trade_id, ft_pair, order_id, ft_order_side, ft_is_open)
        select id ft_trade_id, pair ft_pair, open_order_id,
            case when close_rate_requested is null then 'buy'
            else 'sell' end ft_order_side, 1 ft_is_open
        from trades
        where open_order_id is not null
        union all
        select id ft_trade_id, pair ft_pair, stoploss_order_id order_id,
            'stoploss' ft_order_side, 1 ft_is_open
        from trades
        where stoploss_order_id is not null
        """))


def drop_orders_table(engine, table_back_name: str):
    # Drop and recreate orders table as backup
    # This drops foreign keys, too.

    with engine.begin() as connection:
        connection.execute(text(f"create table {table_back_name} as select * from orders"))
        connection.execute(text("drop table orders"))


def migrate_orders_table(engine, table_back_name: str, cols_order: List):

    ft_fee_base = get_column_def(cols_order, 'ft_fee_base', 'null')
    average = get_column_def(cols_order, 'average', 'null')

    # let SQLAlchemy create the schema as required
    leverage = get_column_def(cols_order, 'leverage', '1.0')
    # sqlite does not support literals for booleans
    with engine.begin() as connection:
        connection.execute(text(f"""
            insert into orders ( id, ft_trade_id, ft_order_side, ft_pair, ft_is_open, order_id,
<<<<<<< HEAD
            status, symbol, order_type, side, price, amount, filled, average, remaining, cost,
            order_date, order_filled_date, order_update_date, ft_fee_base, leverage)
            select id, ft_trade_id, ft_order_side, ft_pair, ft_is_open, order_id,
            status, symbol, order_type, side, price, amount, filled, null average, remaining, cost,
            order_date, order_filled_date, order_update_date, {ft_fee_base} ft_fee_base,
            {leverage} leverage
=======
            status, symbol, order_type, side, price, amount, filled, average, remaining,
            cost, order_date, order_filled_date, order_update_date, ft_fee_base)
            select id, ft_trade_id, ft_order_side, ft_pair, ft_is_open, order_id,
            status, symbol, order_type, side, price, amount, filled, {average} average, remaining,
            cost, order_date, order_filled_date, order_update_date, {ft_fee_base} ft_fee_base
>>>>>>> 3133be19
            from {table_back_name}
            """))


def set_sqlite_to_wal(engine):
    if engine.name == 'sqlite' and str(engine.url) != 'sqlite://':
        # Set Mode to
        with engine.begin() as connection:
            connection.execute(text("PRAGMA journal_mode=wal"))


def check_migrate(engine, decl_base, previous_tables) -> None:
    """
    Checks if migration is necessary and migrates if necessary
    """
    inspector = inspect(engine)

    cols = inspector.get_columns('trades')
    cols_orders = inspector.get_columns('orders')
    tabs = get_table_names_for_table(inspector, 'trades')
    table_back_name = get_backup_name(tabs, 'trades_bak')
    order_tabs = get_table_names_for_table(inspector, 'orders')
    order_table_bak_name = get_backup_name(order_tabs, 'orders_bak')

    # Check if migration necessary
    # Migrates both trades and orders table!
    # if ('orders' not in previous_tables
    # or not has_column(cols_orders, 'leverage')):
    if not has_column(cols, 'liquidation_price'):
        logger.info(f"Running database migration for trades - "
                    f"backup: {table_back_name}, {order_table_bak_name}")
        migrate_trades_and_orders_table(
            decl_base, inspector, engine, table_back_name, cols, order_table_bak_name, cols_orders)

    if 'orders' not in previous_tables and 'trades' in previous_tables:
        logger.info('Moving open orders to Orders table.')
        migrate_open_orders_to_trades(engine)
    set_sqlite_to_wal(engine)<|MERGE_RESOLUTION|>--- conflicted
+++ resolved
@@ -203,20 +203,12 @@
     with engine.begin() as connection:
         connection.execute(text(f"""
             insert into orders ( id, ft_trade_id, ft_order_side, ft_pair, ft_is_open, order_id,
-<<<<<<< HEAD
             status, symbol, order_type, side, price, amount, filled, average, remaining, cost,
             order_date, order_filled_date, order_update_date, ft_fee_base, leverage)
             select id, ft_trade_id, ft_order_side, ft_pair, ft_is_open, order_id,
-            status, symbol, order_type, side, price, amount, filled, null average, remaining, cost,
-            order_date, order_filled_date, order_update_date, {ft_fee_base} ft_fee_base,
+            status, symbol, order_type, side, price, amount, filled, {average} average, remaining,
+            cost, order_date, order_filled_date, order_update_date, {ft_fee_base} ft_fee_base,
             {leverage} leverage
-=======
-            status, symbol, order_type, side, price, amount, filled, average, remaining,
-            cost, order_date, order_filled_date, order_update_date, ft_fee_base)
-            select id, ft_trade_id, ft_order_side, ft_pair, ft_is_open, order_id,
-            status, symbol, order_type, side, price, amount, filled, {average} average, remaining,
-            cost, order_date, order_filled_date, order_update_date, {ft_fee_base} ft_fee_base
->>>>>>> 3133be19
             from {table_back_name}
             """))
 
