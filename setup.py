--- conflicted
+++ resolved
@@ -42,11 +42,7 @@
     ],
     install_requires=[
         # from requirements.txt
-<<<<<<< HEAD
-        'ccxt>=1.73.1',
-=======
         'ccxt>=1.74.17',
->>>>>>> c0e12d63
         'SQLAlchemy',
         'python-telegram-bot>=13.4',
         'arrow>=0.17.0',
