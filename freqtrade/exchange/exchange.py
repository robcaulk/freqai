# pragma pylint: disable=W0603
"""
Cryptocurrency Exchanges support
"""
import asyncio
import http
import inspect
import logging
from copy import deepcopy
from datetime import datetime, timedelta, timezone
from math import ceil
<<<<<<< HEAD
from typing import Any, Dict, List, Literal, Optional, Tuple, Union
=======
from typing import Any, Coroutine, Dict, List, Optional, Tuple
>>>>>>> 3133be19

import arrow
import ccxt
import ccxt.async_support as ccxt_async
from cachetools import TTLCache
from ccxt.base.decimal_to_precision import (ROUND_DOWN, ROUND_UP, TICK_SIZE, TRUNCATE,
                                            decimal_to_precision)
from pandas import DataFrame

from freqtrade.constants import (DEFAULT_AMOUNT_RESERVE_PERCENT, NON_OPEN_EXCHANGE_STATES,
                                 ListPairsWithTimeframes, PairWithTimeframe)
from freqtrade.data.converter import ohlcv_to_dataframe, trades_dict_to_list
from freqtrade.enums import CandleType, MarginMode, TradingMode
from freqtrade.exceptions import (DDosProtection, ExchangeError, InsufficientFundsError,
                                  InvalidOrderException, OperationalException, PricingError,
                                  RetryableOrderError, TemporaryError)
from freqtrade.exchange.common import (API_FETCH_ORDER_RETRY_COUNT, BAD_EXCHANGES,
                                       EXCHANGE_HAS_OPTIONAL, EXCHANGE_HAS_REQUIRED,
                                       remove_credentials, retrier, retrier_async)
from freqtrade.misc import chunks, deep_merge_dicts, safe_value_fallback2
from freqtrade.plugins.pairlist.pairlist_helpers import expand_pairlist


CcxtModuleType = Any


logger = logging.getLogger(__name__)


# Workaround for adding samesite support to pre 3.8 python
# Only applies to python3.7, and only on certain exchanges (kraken)
# Replicates the fix from starlette (which is actually causing this problem)
http.cookies.Morsel._reserved["samesite"] = "SameSite"  # type: ignore


class Exchange:

    _config: Dict = {}

    # Parameters to add directly to buy/sell calls (like agreeing to trading agreement)
    _params: Dict = {}

    # Additional headers - added to the ccxt object
    _headers: Dict = {}

    # Dict to specify which options each exchange implements
    # This defines defaults, which can be selectively overridden by subclasses using _ft_has
    # or by specifying them in the configuration.
    _ft_has_default: Dict = {
        "stoploss_on_exchange": False,
        "order_time_in_force": ["gtc"],
        "time_in_force_parameter": "timeInForce",
        "ohlcv_params": {},
        "ohlcv_candle_limit": 500,
        "ohlcv_partial_candle": True,
        # Check https://github.com/ccxt/ccxt/issues/10767 for removal of ohlcv_volume_currency
        "ohlcv_volume_currency": "base",  # "base" or "quote"
        "trades_pagination": "time",  # Possible are "time" or "id"
        "trades_pagination_arg": "since",
        "l2_limit_range": None,
        "l2_limit_range_required": True,  # Allow Empty L2 limit (kucoin)
        "mark_ohlcv_price": "mark",
        "mark_ohlcv_timeframe": "8h",
        "ccxt_futures_name": "swap",
    }
    _ft_has: Dict = {}

    _supported_trading_mode_margin_pairs: List[Tuple[TradingMode, MarginMode]] = [
        # TradingMode.SPOT always supported and not required in this list
    ]

    def __init__(self, config: Dict[str, Any], validate: bool = True) -> None:
        """
        Initializes this module with the given config,
        it does basic validation whether the specified exchange and pairs are valid.
        :return: None
        """
        self._api: ccxt.Exchange = None
        self._api_async: ccxt_async.Exchange = None
        self._markets: Dict = {}
        self._leverage_tiers: Dict[str, List[Dict]] = {}
        self.loop = asyncio.new_event_loop()
        asyncio.set_event_loop(self.loop)

        self._config.update(config)

        # Holds last candle refreshed time of each pair
        self._pairs_last_refresh_time: Dict[PairWithTimeframe, int] = {}
        # Timestamp of last markets refresh
        self._last_markets_refresh: int = 0

        # Cache for 10 minutes ...
        self._fetch_tickers_cache: TTLCache = TTLCache(maxsize=1, ttl=60 * 10)
        # Cache values for 1800 to avoid frequent polling of the exchange for prices
        # Caching only applies to RPC methods, so prices for open trades are still
        # refreshed once every iteration.
        self._sell_rate_cache: TTLCache = TTLCache(maxsize=100, ttl=1800)
        self._buy_rate_cache: TTLCache = TTLCache(maxsize=100, ttl=1800)

        # Holds candles
        self._klines: Dict[PairWithTimeframe, DataFrame] = {}

        # Holds all open sell orders for dry_run
        self._dry_run_open_orders: Dict[str, Any] = {}
        remove_credentials(config)

        if config['dry_run']:
            logger.info('Instance is running with dry_run enabled')
        logger.info(f"Using CCXT {ccxt.__version__}")
        exchange_config = config['exchange']
        self.log_responses = exchange_config.get('log_responses', False)

        # Deep merge ft_has with default ft_has options
        self._ft_has = deep_merge_dicts(self._ft_has, deepcopy(self._ft_has_default))
        if exchange_config.get('_ft_has_params'):
            self._ft_has = deep_merge_dicts(exchange_config.get('_ft_has_params'),
                                            self._ft_has)
            logger.info("Overriding exchange._ft_has with config params, result: %s", self._ft_has)

        # Assign this directly for easy access
        self._ohlcv_partial_candle = self._ft_has['ohlcv_partial_candle']

        self._trades_pagination = self._ft_has['trades_pagination']
        self._trades_pagination_arg = self._ft_has['trades_pagination_arg']

        # Leverage properties
        self.trading_mode: TradingMode = config.get('trading_mode', TradingMode.SPOT)
        self.margin_mode: Optional[MarginMode] = (
            MarginMode(config.get('margin_mode'))
            if config.get('margin_mode')
            else None
        )
        self.liquidation_buffer = config.get('liquidation_buffer', 0.05)

        # Initialize ccxt objects
        ccxt_config = self._ccxt_config
        ccxt_config = deep_merge_dicts(exchange_config.get('ccxt_config', {}), ccxt_config)
        ccxt_config = deep_merge_dicts(exchange_config.get('ccxt_sync_config', {}), ccxt_config)

        self._api = self._init_ccxt(exchange_config, ccxt_kwargs=ccxt_config)

        ccxt_async_config = self._ccxt_config
        ccxt_async_config = deep_merge_dicts(exchange_config.get('ccxt_config', {}),
                                             ccxt_async_config)
        ccxt_async_config = deep_merge_dicts(exchange_config.get('ccxt_async_config', {}),
                                             ccxt_async_config)
        self._api_async = self._init_ccxt(
            exchange_config, ccxt_async, ccxt_kwargs=ccxt_async_config)

        logger.info('Using Exchange "%s"', self.name)

        if validate:
            # Check if timeframe is available
            self.validate_timeframes(config.get('timeframe'))

            # Initial markets load
            self._load_markets()

            # Check if all pairs are available
            self.validate_stakecurrency(config['stake_currency'])
            if not exchange_config.get('skip_pair_validation'):
                self.validate_pairs(config['exchange']['pair_whitelist'])
            self.validate_ordertypes(config.get('order_types', {}))
            self.validate_order_time_in_force(config.get('order_time_in_force', {}))
            self.required_candle_call_count = self.validate_required_startup_candles(
                config.get('startup_candle_count', 0), config.get('timeframe', ''))
            self.validate_trading_mode_and_margin_mode(self.trading_mode, self.margin_mode)

        # Converts the interval provided in minutes in config to seconds
        self.markets_refresh_interval: int = exchange_config.get(
            "markets_refresh_interval", 60) * 60

        if self.trading_mode != TradingMode.SPOT:
            self.fill_leverage_tiers()

    def __del__(self):
        """
        Destructor - clean up async stuff
        """
        self.close()

    def close(self):
        logger.debug("Exchange object destroyed, closing async loop")
        if (self._api_async and inspect.iscoroutinefunction(self._api_async.close)
                and self._api_async.session):
            logger.info("Closing async ccxt session.")
            self.loop.run_until_complete(self._api_async.close())

    def _init_ccxt(self, exchange_config: Dict[str, Any], ccxt_module: CcxtModuleType = ccxt,
                   ccxt_kwargs: Dict = {}) -> ccxt.Exchange:
        """
        Initialize ccxt with given config and return valid
        ccxt instance.
        """
        # Find matching class for the given exchange name
        name = exchange_config['name']

        if not is_exchange_known_ccxt(name, ccxt_module):
            raise OperationalException(f'Exchange {name} is not supported by ccxt')

        ex_config = {
            'apiKey': exchange_config.get('key'),
            'secret': exchange_config.get('secret'),
            'password': exchange_config.get('password'),
            'uid': exchange_config.get('uid', ''),
        }
        if ccxt_kwargs:
            logger.info('Applying additional ccxt config: %s', ccxt_kwargs)
        if self._headers:
            # Inject static headers after the above output to not confuse users.
            ccxt_kwargs = deep_merge_dicts({'headers': self._headers}, ccxt_kwargs)
        if ccxt_kwargs:
            ex_config.update(ccxt_kwargs)
        try:

            api = getattr(ccxt_module, name.lower())(ex_config)
        except (KeyError, AttributeError) as e:
            raise OperationalException(f'Exchange {name} is not supported') from e
        except ccxt.BaseError as e:
            raise OperationalException(f"Initialization of ccxt failed. Reason: {e}") from e

        self.set_sandbox(api, exchange_config, name)

        return api

    @property
    def _ccxt_config(self) -> Dict:
        # Parameters to add directly to ccxt sync/async initialization.
        if self.trading_mode == TradingMode.MARGIN:
            return {
                "options": {
                    "defaultType": "margin"
                }
            }
        elif self.trading_mode == TradingMode.FUTURES:
            return {
                "options": {
                    "defaultType": self._ft_has["ccxt_futures_name"]
                }
            }
        else:
            return {}

    @property
    def name(self) -> str:
        """exchange Name (from ccxt)"""
        return self._api.name

    @property
    def id(self) -> str:
        """exchange ccxt id"""
        return self._api.id

    @property
    def timeframes(self) -> List[str]:
        return list((self._api.timeframes or {}).keys())

    @property
    def markets(self) -> Dict:
        """exchange ccxt markets"""
        if not self._markets:
            logger.info("Markets were not loaded. Loading them now..")
            self._load_markets()
        return self._markets

    @property
    def precisionMode(self) -> str:
        """exchange ccxt precisionMode"""
        return self._api.precisionMode

    def _log_exchange_response(self, endpoint, response) -> None:
        """ Log exchange responses """
        if self.log_responses:
            logger.info(f"API {endpoint}: {response}")

    def ohlcv_candle_limit(self, timeframe: str) -> int:
        """
        Exchange ohlcv candle limit
        Uses ohlcv_candle_limit_per_timeframe if the exchange has different limits
        per timeframe (e.g. bittrex), otherwise falls back to ohlcv_candle_limit
        :param timeframe: Timeframe to check
        :return: Candle limit as integer
        """
        return int(self._ft_has.get('ohlcv_candle_limit_per_timeframe', {}).get(
            timeframe, self._ft_has.get('ohlcv_candle_limit')))

    def get_markets(self, base_currencies: List[str] = None, quote_currencies: List[str] = None,
                    spot_only: bool = False, margin_only: bool = False, futures_only: bool = False,
                    tradable_only: bool = True,
                    active_only: bool = False) -> Dict[str, Any]:
        """
        Return exchange ccxt markets, filtered out by base currency and quote currency
        if this was requested in parameters.

        TODO: consider moving it to the Dataprovider
        """
        markets = self.markets
        if not markets:
            raise OperationalException("Markets were not loaded.")

        if base_currencies:
            markets = {k: v for k, v in markets.items() if v['base'] in base_currencies}
        if quote_currencies:
            markets = {k: v for k, v in markets.items() if v['quote'] in quote_currencies}
        if tradable_only:
            markets = {k: v for k, v in markets.items() if self.market_is_tradable(v)}
        if spot_only:
            markets = {k: v for k, v in markets.items() if self.market_is_spot(v)}
        if margin_only:
            markets = {k: v for k, v in markets.items() if self.market_is_margin(v)}
        if futures_only:
            markets = {k: v for k, v in markets.items() if self.market_is_future(v)}
        if active_only:
            markets = {k: v for k, v in markets.items() if market_is_active(v)}
        return markets

    def get_quote_currencies(self) -> List[str]:
        """
        Return a list of supported quote currencies
        """
        markets = self.markets
        return sorted(set([x['quote'] for _, x in markets.items()]))

    def get_pair_quote_currency(self, pair: str) -> str:
        """
        Return a pair's quote currency
        """
        return self.markets.get(pair, {}).get('quote', '')

    def get_pair_base_currency(self, pair: str) -> str:
        """
        Return a pair's base currency
        """
        return self.markets.get(pair, {}).get('base', '')

    def market_is_future(self, market: Dict[str, Any]) -> bool:
        return (
            market.get(self._ft_has["ccxt_futures_name"], False) is True and
            market.get('linear', False) is True
        )

    def market_is_spot(self, market: Dict[str, Any]) -> bool:
        return market.get('spot', False) is True

    def market_is_margin(self, market: Dict[str, Any]) -> bool:
        return market.get('margin', False) is True

    def market_is_tradable(self, market: Dict[str, Any]) -> bool:
        """
        Check if the market symbol is tradable by Freqtrade.
        Ensures that Configured mode aligns to
        """
        return (
            market.get('quote', None) is not None
            and market.get('base', None) is not None
            and (self.trading_mode == TradingMode.SPOT and self.market_is_spot(market))
            or (self.trading_mode == TradingMode.MARGIN and self.market_is_margin(market))
            or (self.trading_mode == TradingMode.FUTURES and self.market_is_future(market))
        )

    def klines(self, pair_interval: PairWithTimeframe, copy: bool = True) -> DataFrame:
        if pair_interval in self._klines:
            return self._klines[pair_interval].copy() if copy else self._klines[pair_interval]
        else:
            return DataFrame()

    def _get_contract_size(self, pair: str) -> float:
        if self.trading_mode == TradingMode.FUTURES:
            market = self.markets[pair]
            contract_size: float = 1.0
            if market['contractSize'] is not None:
                # ccxt has contractSize in markets as string
                contract_size = float(market['contractSize'])
            return contract_size
        else:
            return 1

    def _trades_contracts_to_amount(self, trades: List) -> List:
        if len(trades) > 0 and 'symbol' in trades[0]:
            contract_size = self._get_contract_size(trades[0]['symbol'])
            if contract_size != 1:
                for trade in trades:
                    trade['amount'] = trade['amount'] * contract_size
        return trades

    def _order_contracts_to_amount(self, order: Dict) -> Dict:
        if 'symbol' in order:
            contract_size = self._get_contract_size(order['symbol'])
            if contract_size != 1:
                for prop in ['amount', 'cost', 'filled', 'remaining']:
                    if prop in order and order[prop] is not None:
                        order[prop] = order[prop] * contract_size
        return order

    def _amount_to_contracts(self, pair: str, amount: float):

        contract_size = self._get_contract_size(pair)
        if contract_size and contract_size != 1:
            return amount / contract_size
        else:
            return amount

    def _contracts_to_amount(self, pair: str, num_contracts: float):

        contract_size = self._get_contract_size(pair)
        if contract_size and contract_size != 1:
            return num_contracts * contract_size
        else:
            return num_contracts

    def set_sandbox(self, api: ccxt.Exchange, exchange_config: dict, name: str) -> None:
        if exchange_config.get('sandbox'):
            if api.urls.get('test'):
                api.urls['api'] = api.urls['test']
                logger.info("Enabled Sandbox API on %s", name)
            else:
                logger.warning(
                    f"No Sandbox URL in CCXT for {name}, exiting. Please check your config.json")
                raise OperationalException(f'Exchange {name} does not provide a sandbox api')

    def _load_async_markets(self, reload: bool = False) -> None:
        try:
            if self._api_async:
                self.loop.run_until_complete(
                    self._api_async.load_markets(reload=reload))

        except (asyncio.TimeoutError, ccxt.BaseError) as e:
            logger.warning('Could not load async markets. Reason: %s', e)
            return

    def _load_markets(self) -> None:
        """ Initialize markets both sync and async """
        try:
            self._markets = self._api.load_markets()
            self._load_async_markets()
            self._last_markets_refresh = arrow.utcnow().int_timestamp
        except ccxt.BaseError:
            logger.exception('Unable to initialize markets.')

    def reload_markets(self) -> None:
        """Reload markets both sync and async if refresh interval has passed """
        # Check whether markets have to be reloaded
        if (self._last_markets_refresh > 0) and (
                self._last_markets_refresh + self.markets_refresh_interval
                > arrow.utcnow().int_timestamp):
            return None
        logger.debug("Performing scheduled market reload..")
        try:
            self._markets = self._api.load_markets(reload=True)
            # Also reload async markets to avoid issues with newly listed pairs
            self._load_async_markets(reload=True)
            self._last_markets_refresh = arrow.utcnow().int_timestamp
            self.fill_leverage_tiers()
        except ccxt.BaseError:
            logger.exception("Could not reload markets.")

    def validate_stakecurrency(self, stake_currency: str) -> None:
        """
        Checks stake-currency against available currencies on the exchange.
        Only runs on startup. If markets have not been loaded, there's been a problem with
        the connection to the exchange.
        :param stake_currency: Stake-currency to validate
        :raise: OperationalException if stake-currency is not available.
        """
        if not self._markets:
            raise OperationalException(
                'Could not load markets, therefore cannot start. '
                'Please investigate the above error for more details.'
            )
        quote_currencies = self.get_quote_currencies()
        if stake_currency not in quote_currencies:
            raise OperationalException(
                f"{stake_currency} is not available as stake on {self.name}. "
                f"Available currencies are: {', '.join(quote_currencies)}")

    def validate_pairs(self, pairs: List[str]) -> None:
        """
        Checks if all given pairs are tradable on the current exchange.
        :param pairs: list of pairs
        :raise: OperationalException if one pair is not available
        :return: None
        """

        if not self.markets:
            logger.warning('Unable to validate pairs (assuming they are correct).')
            return
        extended_pairs = expand_pairlist(pairs, list(self.markets), keep_invalid=True)
        invalid_pairs = []
        for pair in extended_pairs:
            # Note: ccxt has BaseCurrency/QuoteCurrency format for pairs
            if self.markets and pair not in self.markets:
                raise OperationalException(
                    f'Pair {pair} is not available on {self.name} {self.trading_mode.value}. '
                    f'Please remove {pair} from your whitelist.')

                # From ccxt Documentation:
                # markets.info: An associative array of non-common market properties,
                # including fees, rates, limits and other general market information.
                # The internal info array is different for each particular market,
                # its contents depend on the exchange.
                # It can also be a string or similar ... so we need to verify that first.
            elif (isinstance(self.markets[pair].get('info', None), dict)
                  and self.markets[pair].get('info', {}).get('prohibitedIn', False)):
                # Warn users about restricted pairs in whitelist.
                # We cannot determine reliably if Users are affected.
                logger.warning(f"Pair {pair} is restricted for some users on this exchange."
                               f"Please check if you are impacted by this restriction "
                               f"on the exchange and eventually remove {pair} from your whitelist.")
            if (self._config['stake_currency'] and
                    self.get_pair_quote_currency(pair) != self._config['stake_currency']):
                invalid_pairs.append(pair)
        if invalid_pairs:
            raise OperationalException(
                f"Stake-currency '{self._config['stake_currency']}' not compatible with "
                f"pair-whitelist. Please remove the following pairs: {invalid_pairs}")

    def get_valid_pair_combination(self, curr_1: str, curr_2: str) -> str:
        """
        Get valid pair combination of curr_1 and curr_2 by trying both combinations.
        """
        for pair in [f"{curr_1}/{curr_2}", f"{curr_2}/{curr_1}"]:
            if pair in self.markets and self.markets[pair].get('active'):
                return pair
        raise ExchangeError(f"Could not combine {curr_1} and {curr_2} to get a valid pair.")

    def validate_timeframes(self, timeframe: Optional[str]) -> None:
        """
        Check if timeframe from config is a supported timeframe on the exchange
        """
        if not hasattr(self._api, "timeframes") or self._api.timeframes is None:
            # If timeframes attribute is missing (or is None), the exchange probably
            # has no fetchOHLCV method.
            # Therefore we also show that.
            raise OperationalException(
                f"The ccxt library does not provide the list of timeframes "
                f"for the exchange \"{self.name}\" and this exchange "
                f"is therefore not supported. ccxt fetchOHLCV: {self.exchange_has('fetchOHLCV')}")

        if timeframe and (timeframe not in self.timeframes):
            raise OperationalException(
                f"Invalid timeframe '{timeframe}'. This exchange supports: {self.timeframes}")

        if timeframe and timeframe_to_minutes(timeframe) < 1:
            raise OperationalException("Timeframes < 1m are currently not supported by Freqtrade.")

    def validate_ordertypes(self, order_types: Dict) -> None:
        """
        Checks if order-types configured in strategy/config are supported
        """
        if any(v == 'market' for k, v in order_types.items()):
            if not self.exchange_has('createMarketOrder'):
                raise OperationalException(
                    f'Exchange {self.name} does not support market orders.')

        if (order_types.get("stoploss_on_exchange")
                and not self._ft_has.get("stoploss_on_exchange", False)):
            raise OperationalException(
                f'On exchange stoploss is not supported for {self.name}.'
            )

    def validate_order_time_in_force(self, order_time_in_force: Dict) -> None:
        """
        Checks if order time in force configured in strategy/config are supported
        """
        if any(v not in self._ft_has["order_time_in_force"]
               for k, v in order_time_in_force.items()):
            raise OperationalException(
                f'Time in force policies are not supported for {self.name} yet.')

    def validate_required_startup_candles(self, startup_candles: int, timeframe: str) -> int:
        """
        Checks if required startup_candles is more than ohlcv_candle_limit().
        Requires a grace-period of 5 candles - so a startup-period up to 494 is allowed by default.
        """
        candle_limit = self.ohlcv_candle_limit(timeframe)
        # Require one more candle - to account for the still open candle.
        candle_count = startup_candles + 1
        # Allow 5 calls to the exchange per pair
        required_candle_call_count = int(
            (candle_count / candle_limit) + (0 if candle_count % candle_limit == 0 else 1))

        if required_candle_call_count > 5:
            # Only allow 5 calls per pair to somewhat limit the impact
            raise OperationalException(
                f"This strategy requires {startup_candles} candles to start, which is more than 5x "
                f"the amount of candles {self.name} provides for {timeframe}.")

        if required_candle_call_count > 1:
            logger.warning(f"Using {required_candle_call_count} calls to get OHLCV. "
                           f"This can result in slower operations for the bot. Please check "
                           f"if you really need {startup_candles} candles for your strategy")
        return required_candle_call_count

    def validate_trading_mode_and_margin_mode(
        self,
        trading_mode: TradingMode,
        margin_mode: Optional[MarginMode]  # Only None when trading_mode = TradingMode.SPOT
    ):
        """
        Checks if freqtrade can perform trades using the configured
        trading mode(Margin, Futures) and MarginMode(Cross, Isolated)
        Throws OperationalException:
            If the trading_mode/margin_mode type are not supported by freqtrade on this exchange
        """
        if trading_mode != TradingMode.SPOT and (
            (trading_mode, margin_mode) not in self._supported_trading_mode_margin_pairs
        ):
            mm_value = margin_mode and margin_mode.value
            raise OperationalException(
                f"Freqtrade does not support {mm_value} {trading_mode.value} on {self.name}"
            )

    def exchange_has(self, endpoint: str) -> bool:
        """
        Checks if exchange implements a specific API endpoint.
        Wrapper around ccxt 'has' attribute
        :param endpoint: Name of endpoint (e.g. 'fetchOHLCV', 'fetchTickers')
        :return: bool
        """
        return endpoint in self._api.has and self._api.has[endpoint]

    def amount_to_precision(self, pair: str, amount: float) -> float:
        """
        Returns the amount to buy or sell to a precision the Exchange accepts
        Re-implementation of ccxt internal methods - ensuring we can test the result is correct
        based on our definitions.
        """
        if self.markets[pair]['precision']['amount']:
            amount = float(decimal_to_precision(amount, rounding_mode=TRUNCATE,
                                                precision=self.markets[pair]['precision']['amount'],
                                                counting_mode=self.precisionMode,
                                                ))

        return amount

    def price_to_precision(self, pair: str, price: float) -> float:
        """
        Returns the price rounded up to the precision the Exchange accepts.
        Partial Re-implementation of ccxt internal method decimal_to_precision(),
        which does not support rounding up
        TODO: If ccxt supports ROUND_UP for decimal_to_precision(), we could remove this and
        align with amount_to_precision().
        Rounds up
        """
        if self.markets[pair]['precision']['price']:
            # price = float(decimal_to_precision(price, rounding_mode=ROUND,
            #                                    precision=self.markets[pair]['precision']['price'],
            #                                    counting_mode=self.precisionMode,
            #                                    ))
            if self.precisionMode == TICK_SIZE:
                precision = self.markets[pair]['precision']['price']
                missing = price % precision
                if missing != 0:
                    price = round(price - missing + precision, 10)
            else:
                symbol_prec = self.markets[pair]['precision']['price']
                big_price = price * pow(10, symbol_prec)
                price = ceil(big_price) / pow(10, symbol_prec)
        return price

    def price_get_one_pip(self, pair: str, price: float) -> float:
        """
        Get's the "1 pip" value for this pair.
        Used in PriceFilter to calculate the 1pip movements.
        """
        precision = self.markets[pair]['precision']['price']
        if self.precisionMode == TICK_SIZE:
            return precision
        else:
            return 1 / pow(10, precision)

    def get_min_pair_stake_amount(
        self,
        pair: str,
        price: float,
        stoploss: float,
        leverage: Optional[float] = 1.0
    ) -> Optional[float]:
        return self._get_stake_amount_limit(pair, price, stoploss, 'min', leverage)

    def get_max_pair_stake_amount(
        self,
        pair: str,
        price: float,
        leverage: float = 1.0
    ) -> float:
        max_stake_amount = self._get_stake_amount_limit(pair, price, 0.0, 'max')
        if max_stake_amount is None:
            # * Should never be executed
            raise OperationalException(f'{self.name}.get_max_pair_stake_amount should'
                                       'never set max_stake_amount to None')
        return max_stake_amount / leverage

    def _get_stake_amount_limit(
        self,
        pair: str,
        price: float,
        stoploss: float,
        limit: Literal['min', 'max'],
        leverage: Optional[float] = 1.0
    ) -> Optional[float]:

        isMin = limit == 'min'

        try:
            market = self.markets[pair]
        except KeyError:
            raise ValueError(f"Can't get market information for symbol {pair}")

        stake_limits = []
        limits = market['limits']
        if (limits['cost'][limit] is not None):
            stake_limits.append(
                self._contracts_to_amount(
                    pair,
                    limits['cost'][limit]
                )
            )

        if (limits['amount'][limit] is not None):
            stake_limits.append(
                self._contracts_to_amount(
                    pair,
                    limits['amount'][limit] * price
                )
            )

        if not stake_limits:
            return None if isMin else float('inf')

        # reserve some percent defined in config (5% default) + stoploss
        amount_reserve_percent = 1.0 + self._config.get('amount_reserve_percent',
                                                        DEFAULT_AMOUNT_RESERVE_PERCENT)
        amount_reserve_percent = (
            amount_reserve_percent / (1 - abs(stoploss)) if abs(stoploss) != 1 else 1.5
        )
        # it should not be more than 50%
        amount_reserve_percent = max(min(amount_reserve_percent, 1.5), 1)

        # The value returned should satisfy both limits: for amount (base currency) and
        # for cost (quote, stake currency), so max() is used here.
        # See also #2575 at github.
        return self._get_stake_amount_considering_leverage(
            max(stake_limits) * amount_reserve_percent,
            leverage or 1.0
        ) if isMin else min(stake_limits)

    def _get_stake_amount_considering_leverage(self, stake_amount: float, leverage: float):
        """
        Takes the minimum stake amount for a pair with no leverage and returns the minimum
        stake amount when leverage is considered
        :param stake_amount: The stake amount for a pair before leverage is considered
        :param leverage: The amount of leverage being used on the current trade
        """
        return stake_amount / leverage

    # Dry-run methods

    def create_dry_run_order(self, pair: str, ordertype: str, side: str, amount: float,
                             rate: float, leverage: float, params: Dict = {},
                             stop_loss: bool = False) -> Dict[str, Any]:
        order_id = f'dry_run_{side}_{datetime.now().timestamp()}'
        _amount = self.amount_to_precision(pair, amount)
        dry_order: Dict[str, Any] = {
            'id': order_id,
            'symbol': pair,
            'price': rate,
            'average': rate,
            'amount': _amount,
            'cost': _amount * rate / leverage,
            'type': ordertype,
            'side': side,
            'filled': 0,
            'remaining': _amount,
            'datetime': arrow.utcnow().strftime('%Y-%m-%dT%H:%M:%S.%fZ'),
            'timestamp': arrow.utcnow().int_timestamp * 1000,
            'status': "closed" if ordertype == "market" and not stop_loss else "open",
            'fee': None,
            'info': {},
            'leverage': leverage
        }
        if stop_loss:
            dry_order["info"] = {"stopPrice": dry_order["price"]}
            dry_order["stopPrice"] = dry_order["price"]
            # Workaround to avoid filling stoploss orders immediately
            dry_order["ft_order_type"] = "stoploss"

        if dry_order["type"] == "market" and not dry_order.get("ft_order_type"):
            # Update market order pricing
            average = self.get_dry_market_fill_price(pair, side, amount, rate)
            dry_order.update({
                'average': average,
                'filled': _amount,
                'cost': (dry_order['amount'] * average) / leverage
            })
            dry_order = self.add_dry_order_fee(pair, dry_order)

        dry_order = self.check_dry_limit_order_filled(dry_order)

        self._dry_run_open_orders[dry_order["id"]] = dry_order
        # Copy order and close it - so the returned order is open unless it's a market order
        return dry_order

    def add_dry_order_fee(self, pair: str, dry_order: Dict[str, Any]) -> Dict[str, Any]:
        dry_order.update({
            'fee': {
                'currency': self.get_pair_quote_currency(pair),
                'cost': dry_order['cost'] * self.get_fee(pair),
                'rate': self.get_fee(pair)
            }
        })
        return dry_order

    def get_dry_market_fill_price(self, pair: str, side: str, amount: float, rate: float) -> float:
        """
        Get the market order fill price based on orderbook interpolation
        """
        if self.exchange_has('fetchL2OrderBook'):
            ob = self.fetch_l2_order_book(pair, 20)
            ob_type = 'asks' if side == 'buy' else 'bids'
            slippage = 0.05
            max_slippage_val = rate * ((1 + slippage) if side == 'buy' else (1 - slippage))

            remaining_amount = amount
            filled_amount = 0.0
            book_entry_price = 0.0
            for book_entry in ob[ob_type]:
                book_entry_price = book_entry[0]
                book_entry_coin_volume = book_entry[1]
                if remaining_amount > 0:
                    if remaining_amount < book_entry_coin_volume:
                        # Orderbook at this slot bigger than remaining amount
                        filled_amount += remaining_amount * book_entry_price
                        break
                    else:
                        filled_amount += book_entry_coin_volume * book_entry_price
                    remaining_amount -= book_entry_coin_volume
                else:
                    break
            else:
                # If remaining_amount wasn't consumed completely (break was not called)
                filled_amount += remaining_amount * book_entry_price
            forecast_avg_filled_price = max(filled_amount, 0) / amount
            # Limit max. slippage to specified value
            if side == 'buy':
                forecast_avg_filled_price = min(forecast_avg_filled_price, max_slippage_val)

            else:
                forecast_avg_filled_price = max(forecast_avg_filled_price, max_slippage_val)

            return self.price_to_precision(pair, forecast_avg_filled_price)

        return rate

    def _is_dry_limit_order_filled(self, pair: str, side: str, limit: float) -> bool:
        if not self.exchange_has('fetchL2OrderBook'):
            return True
        ob = self.fetch_l2_order_book(pair, 1)
        try:
            if side == 'buy':
                price = ob['asks'][0][0]
                logger.debug(f"{pair} checking dry buy-order: price={price}, limit={limit}")
                if limit >= price:
                    return True
            else:
                price = ob['bids'][0][0]
                logger.debug(f"{pair} checking dry sell-order: price={price}, limit={limit}")
                if limit <= price:
                    return True
        except IndexError:
            # Ignore empty orderbooks when filling - can be filled with the next iteration.
            pass
        return False

    def check_dry_limit_order_filled(self, order: Dict[str, Any]) -> Dict[str, Any]:
        """
        Check dry-run limit order fill and update fee (if it filled).
        """
        if (order['status'] != "closed"
                and order['type'] in ["limit"]
                and not order.get('ft_order_type')):
            pair = order['symbol']
            if self._is_dry_limit_order_filled(pair, order['side'], order['price']):
                order.update({
                    'status': 'closed',
                    'filled': order['amount'],
                    'remaining': 0,
                })
                self.add_dry_order_fee(pair, order)

        return order

    def fetch_dry_run_order(self, order_id) -> Dict[str, Any]:
        """
        Return dry-run order
        Only call if running in dry-run mode.
        """
        try:
            order = self._dry_run_open_orders[order_id]
            order = self.check_dry_limit_order_filled(order)
            return order
        except KeyError as e:
            # Gracefully handle errors with dry-run orders.
            raise InvalidOrderException(
                f'Tried to get an invalid dry-run-order (id: {order_id}). Message: {e}') from e

    # Order handling

    def _lev_prep(
        self,
        pair: str,
        leverage: float,
        side: str  # buy or sell
    ):
        if self.trading_mode != TradingMode.SPOT:
            self.set_margin_mode(pair, self.margin_mode)
            self._set_leverage(leverage, pair)

    def _get_params(
        self,
        ordertype: str,
        leverage: float,
        reduceOnly: bool,
        time_in_force: str = 'gtc',
    ) -> Dict:
        params = self._params.copy()
        if time_in_force != 'gtc' and ordertype != 'market':
            param = self._ft_has.get('time_in_force_parameter', '')
            params.update({param: time_in_force})
        if reduceOnly:
            params.update({'reduceOnly': True})
        return params

    def create_order(
        self,
        *,
        pair: str,
        ordertype: str,
        side: str,
        amount: float,
        rate: float,
        leverage: float,
        reduceOnly: bool = False,
        time_in_force: str = 'gtc',
    ) -> Dict:
        if self._config['dry_run']:
            dry_order = self.create_dry_run_order(pair, ordertype, side, amount, rate, leverage)
            return dry_order

        params = self._get_params(ordertype, leverage, reduceOnly, time_in_force)

        try:
            # Set the precision for amount and price(rate) as accepted by the exchange
            amount = self.amount_to_precision(pair, self._amount_to_contracts(pair, amount))
            needs_price = (ordertype != 'market'
                           or self._api.options.get("createMarketBuyOrderRequiresPrice", False))
            rate_for_order = self.price_to_precision(pair, rate) if needs_price else None

            if not reduceOnly:
                self._lev_prep(pair, leverage, side)

            order = self._api.create_order(
                pair,
                ordertype,
                side,
                amount,
                rate_for_order,
                params,
            )
            self._log_exchange_response('create_order', order)
            order = self._order_contracts_to_amount(order)
            return order

        except ccxt.InsufficientFunds as e:
            raise InsufficientFundsError(
                f'Insufficient funds to create {ordertype} {side} order on market {pair}. '
                f'Tried to {side} amount {amount} at rate {rate}.'
                f'Message: {e}') from e
        except ccxt.InvalidOrder as e:
            raise ExchangeError(
                f'Could not create {ordertype} {side} order on market {pair}. '
                f'Tried to {side} amount {amount} at rate {rate}. '
                f'Message: {e}') from e
        except ccxt.DDoSProtection as e:
            raise DDosProtection(e) from e
        except (ccxt.NetworkError, ccxt.ExchangeError) as e:
            raise TemporaryError(
                f'Could not place {side} order due to {e.__class__.__name__}. Message: {e}') from e
        except ccxt.BaseError as e:
            raise OperationalException(e) from e

    def stoploss_adjust(self, stop_loss: float, order: Dict, side: str) -> bool:
        """
        Verify stop_loss against stoploss-order value (limit or price)
        Returns True if adjustment is necessary.
        """
        raise OperationalException(f"stoploss is not implemented for {self.name}.")

    def _get_stop_order_type(self, user_order_type) -> Tuple[str, str]:

        available_order_Types: Dict[str, str] = self._ft_has["stoploss_order_types"]
        if self.trading_mode == TradingMode.FUTURES:
            # Optionally use different order type for stop order
            available_order_Types = self._ft_has.get('stoploss_order_types_futures',
                                                     self._ft_has["stoploss_order_types"])

        if user_order_type in available_order_Types.keys():
            ordertype = available_order_Types[user_order_type]
        else:
            # Otherwise pick only one available
            ordertype = list(available_order_Types.values())[0]
            user_order_type = list(available_order_Types.keys())[0]
        return ordertype, user_order_type

    def _get_stop_limit_rate(self, stop_price: float, order_types: Dict, side: str) -> float:
        # Limit price threshold: As limit price should always be below stop-price
        limit_price_pct = order_types.get('stoploss_on_exchange_limit_ratio', 0.99)
        if side == "sell":
            # TODO: Name limit_rate in other exchange subclasses
            rate = stop_price * limit_price_pct
        else:
            rate = stop_price * (2 - limit_price_pct)

        bad_stop_price = (stop_price <= rate) if side == "sell" else (stop_price >= rate)
        # Ensure rate is less than stop price
        if bad_stop_price:
            raise OperationalException(
                'In stoploss limit order, stop price should be more than limit price')
        return rate

    def _get_stop_params(self, ordertype: str, stop_price: float) -> Dict:
        params = self._params.copy()
        # Verify if stopPrice works for your exchange!
        params.update({'stopPrice': stop_price})
        return params

    @retrier(retries=0)
    def stoploss(self, pair: str, amount: float, stop_price: float, order_types: Dict,
                 side: str, leverage: float) -> Dict:
        """
        creates a stoploss order.
        requires `_ft_has['stoploss_order_types']` to be set as a dict mapping limit and market
            to the corresponding exchange type.

        The precise ordertype is determined by the order_types dict or exchange default.

        The exception below should never raise, since we disallow
        starting the bot in validate_ordertypes()

        This may work with a limited number of other exchanges, but correct working
            needs to be tested individually.
        WARNING: setting `stoploss_on_exchange` to True will NOT auto-enable stoploss on exchange.
            `stoploss_adjust` must still be implemented for this to work.
        """
        if not self._ft_has['stoploss_on_exchange']:
            raise OperationalException(f"stoploss is not implemented for {self.name}.")

        user_order_type = order_types.get('stoploss', 'market')
        ordertype, user_order_type = self._get_stop_order_type(user_order_type)

        stop_price_norm = self.price_to_precision(pair, stop_price)
        rate = None
        if user_order_type == 'limit':
            rate = self._get_stop_limit_rate(stop_price, order_types, side)
            rate = self.price_to_precision(pair, rate)

        if self._config['dry_run']:
            dry_order = self.create_dry_run_order(
                pair,
                ordertype,
                side,
                amount,
                stop_price_norm,
                stop_loss=True,
                leverage=leverage,
            )
            return dry_order

        try:
            params = self._get_stop_params(ordertype=ordertype, stop_price=stop_price_norm)
            if self.trading_mode == TradingMode.FUTURES:
                params['reduceOnly'] = True

            amount = self.amount_to_precision(pair, amount)

            self._lev_prep(pair, leverage, side)
            order = self._api.create_order(symbol=pair, type=ordertype, side=side,
                                           amount=amount, price=rate, params=params)
            logger.info(f"stoploss {user_order_type} order added for {pair}. "
                        f"stop price: {stop_price}. limit: {rate}")
            self._log_exchange_response('create_stoploss_order', order)
            return order
        except ccxt.InsufficientFunds as e:
            raise InsufficientFundsError(
                f'Insufficient funds to create {ordertype} sell order on market {pair}. '
                f'Tried to sell amount {amount} at rate {rate}. '
                f'Message: {e}') from e
        except ccxt.InvalidOrder as e:
            # Errors:
            # `Order would trigger immediately.`
            raise InvalidOrderException(
                f'Could not create {ordertype} sell order on market {pair}. '
                f'Tried to sell amount {amount} at rate {rate}. '
                f'Message: {e}') from e
        except ccxt.DDoSProtection as e:
            raise DDosProtection(e) from e
        except (ccxt.NetworkError, ccxt.ExchangeError) as e:
            raise TemporaryError(
                f"Could not place stoploss order due to {e.__class__.__name__}. "
                f"Message: {e}") from e
        except ccxt.BaseError as e:
            raise OperationalException(e) from e

    @retrier(retries=API_FETCH_ORDER_RETRY_COUNT)
    def fetch_order(self, order_id: str, pair: str) -> Dict:
        if self._config['dry_run']:
            return self.fetch_dry_run_order(order_id)
        try:
            order = self._api.fetch_order(order_id, pair)
            self._log_exchange_response('fetch_order', order)
            order = self._order_contracts_to_amount(order)
            return order
        except ccxt.OrderNotFound as e:
            raise RetryableOrderError(
                f'Order not found (pair: {pair} id: {order_id}). Message: {e}') from e
        except ccxt.InvalidOrder as e:
            raise InvalidOrderException(
                f'Tried to get an invalid order (pair: {pair} id: {order_id}). Message: {e}') from e
        except ccxt.DDoSProtection as e:
            raise DDosProtection(e) from e
        except (ccxt.NetworkError, ccxt.ExchangeError) as e:
            raise TemporaryError(
                f'Could not get order due to {e.__class__.__name__}. Message: {e}') from e
        except ccxt.BaseError as e:
            raise OperationalException(e) from e

    # Assign method to fetch_stoploss_order to allow easy overriding in other classes
    fetch_stoploss_order = fetch_order

    def fetch_order_or_stoploss_order(self, order_id: str, pair: str,
                                      stoploss_order: bool = False) -> Dict:
        """
        Simple wrapper calling either fetch_order or fetch_stoploss_order depending on
        the stoploss_order parameter
        :param order_id: OrderId to fetch order
        :param pair: Pair corresponding to order_id
        :param stoploss_order: If true, uses fetch_stoploss_order, otherwise fetch_order.
        """
        if stoploss_order:
            return self.fetch_stoploss_order(order_id, pair)
        return self.fetch_order(order_id, pair)

    def check_order_canceled_empty(self, order: Dict) -> bool:
        """
        Verify if an order has been cancelled without being partially filled
        :param order: Order dict as returned from fetch_order()
        :return: True if order has been cancelled without being filled, False otherwise.
        """
        return (order.get('status') in NON_OPEN_EXCHANGE_STATES
                and order.get('filled') == 0.0)

    @retrier
    def cancel_order(self, order_id: str, pair: str) -> Dict:
        if self._config['dry_run']:
            try:
                order = self.fetch_dry_run_order(order_id)

                order.update({'status': 'canceled', 'filled': 0.0, 'remaining': order['amount']})
                return order
            except InvalidOrderException:
                return {}

        try:
            order = self._api.cancel_order(order_id, pair)
            self._log_exchange_response('cancel_order', order)
            order = self._order_contracts_to_amount(order)
            return order
        except ccxt.InvalidOrder as e:
            raise InvalidOrderException(
                f'Could not cancel order. Message: {e}') from e
        except ccxt.DDoSProtection as e:
            raise DDosProtection(e) from e
        except (ccxt.NetworkError, ccxt.ExchangeError) as e:
            raise TemporaryError(
                f'Could not cancel order due to {e.__class__.__name__}. Message: {e}') from e
        except ccxt.BaseError as e:
            raise OperationalException(e) from e

    # Assign method to cancel_stoploss_order to allow easy overriding in other classes
    cancel_stoploss_order = cancel_order

    def is_cancel_order_result_suitable(self, corder) -> bool:
        if not isinstance(corder, dict):
            return False

        required = ('fee', 'status', 'amount')
        return all(k in corder for k in required)

    def cancel_order_with_result(self, order_id: str, pair: str, amount: float) -> Dict:
        """
        Cancel order returning a result.
        Creates a fake result if cancel order returns a non-usable result
        and fetch_order does not work (certain exchanges don't return cancelled orders)
        :param order_id: Orderid to cancel
        :param pair: Pair corresponding to order_id
        :param amount: Amount to use for fake response
        :return: Result from either cancel_order if usable, or fetch_order
        """
        try:
            corder = self.cancel_order(order_id, pair)
            if self.is_cancel_order_result_suitable(corder):
                return corder
        except InvalidOrderException:
            logger.warning(f"Could not cancel order {order_id} for {pair}.")
        try:
            order = self.fetch_order(order_id, pair)
        except InvalidOrderException:
            logger.warning(f"Could not fetch cancelled order {order_id}.")
            order = {'fee': {}, 'status': 'canceled', 'amount': amount, 'info': {}}

        return order

    def cancel_stoploss_order_with_result(self, order_id: str, pair: str, amount: float) -> Dict:
        """
        Cancel stoploss order returning a result.
        Creates a fake result if cancel order returns a non-usable result
        and fetch_order does not work (certain exchanges don't return cancelled orders)
        :param order_id: stoploss-order-id to cancel
        :param pair: Pair corresponding to order_id
        :param amount: Amount to use for fake response
        :return: Result from either cancel_order if usable, or fetch_order
        """
        corder = self.cancel_stoploss_order(order_id, pair)
        if self.is_cancel_order_result_suitable(corder):
            return corder
        try:
            order = self.fetch_stoploss_order(order_id, pair)
        except InvalidOrderException:
            logger.warning(f"Could not fetch cancelled stoploss order {order_id}.")
            order = {'fee': {}, 'status': 'canceled', 'amount': amount, 'info': {}}

        return order

    @retrier
    def get_balances(self) -> dict:

        try:
            balances = self._api.fetch_balance()
            # Remove additional info from ccxt results
            balances.pop("info", None)
            balances.pop("free", None)
            balances.pop("total", None)
            balances.pop("used", None)

            return balances
        except ccxt.DDoSProtection as e:
            raise DDosProtection(e) from e
        except (ccxt.NetworkError, ccxt.ExchangeError) as e:
            raise TemporaryError(
                f'Could not get balance due to {e.__class__.__name__}. Message: {e}') from e
        except ccxt.BaseError as e:
            raise OperationalException(e) from e

    @retrier
    def fetch_positions(self) -> List[Dict]:
        if self._config['dry_run'] or self.trading_mode != TradingMode.FUTURES:
            return []
        try:
            positions: List[Dict] = self._api.fetch_positions()
            self._log_exchange_response('fetch_positions', positions)
            return positions
        except ccxt.DDoSProtection as e:
            raise DDosProtection(e) from e
        except (ccxt.NetworkError, ccxt.ExchangeError) as e:
            raise TemporaryError(
                f'Could not get positions due to {e.__class__.__name__}. Message: {e}') from e
        except ccxt.BaseError as e:
            raise OperationalException(e) from e

    @retrier
    def get_tickers(self, symbols: List[str] = None, cached: bool = False) -> Dict:
        """
        :param cached: Allow cached result
        :return: fetch_tickers result
        """
        if cached:
            tickers = self._fetch_tickers_cache.get('fetch_tickers')
            if tickers:
                return tickers
        try:
            tickers = self._api.fetch_tickers(symbols)
            self._fetch_tickers_cache['fetch_tickers'] = tickers
            return tickers
        except ccxt.NotSupported as e:
            raise OperationalException(
                f'Exchange {self._api.name} does not support fetching tickers in batch. '
                f'Message: {e}') from e
        except ccxt.DDoSProtection as e:
            raise DDosProtection(e) from e
        except (ccxt.NetworkError, ccxt.ExchangeError) as e:
            raise TemporaryError(
                f'Could not load tickers due to {e.__class__.__name__}. Message: {e}') from e
        except ccxt.BaseError as e:
            raise OperationalException(e) from e

    # Pricing info

    @retrier
    def fetch_ticker(self, pair: str) -> dict:
        try:
            if (pair not in self.markets or
                    self.markets[pair].get('active', False) is False):
                raise ExchangeError(f"Pair {pair} not available")
            data = self._api.fetch_ticker(pair)
            return data
        except ccxt.DDoSProtection as e:
            raise DDosProtection(e) from e
        except (ccxt.NetworkError, ccxt.ExchangeError) as e:
            raise TemporaryError(
                f'Could not load ticker due to {e.__class__.__name__}. Message: {e}') from e
        except ccxt.BaseError as e:
            raise OperationalException(e) from e

    @staticmethod
    def get_next_limit_in_list(limit: int, limit_range: Optional[List[int]],
                               range_required: bool = True):
        """
        Get next greater value in the list.
        Used by fetch_l2_order_book if the api only supports a limited range
        """
        if not limit_range:
            return limit

        result = min([x for x in limit_range if limit <= x] + [max(limit_range)])
        if not range_required and limit > result:
            # Range is not required - we can use None as parameter.
            return None
        return result

    @retrier
    def fetch_l2_order_book(self, pair: str, limit: int = 100) -> dict:
        """
        Get L2 order book from exchange.
        Can be limited to a certain amount (if supported).
        Returns a dict in the format
        {'asks': [price, volume], 'bids': [price, volume]}
        """
        limit1 = self.get_next_limit_in_list(limit, self._ft_has['l2_limit_range'],
                                             self._ft_has['l2_limit_range_required'])
        try:

            return self._api.fetch_l2_order_book(pair, limit1)
        except ccxt.NotSupported as e:
            raise OperationalException(
                f'Exchange {self._api.name} does not support fetching order book.'
                f'Message: {e}') from e
        except ccxt.DDoSProtection as e:
            raise DDosProtection(e) from e
        except (ccxt.NetworkError, ccxt.ExchangeError) as e:
            raise TemporaryError(
                f'Could not get order book due to {e.__class__.__name__}. Message: {e}') from e
        except ccxt.BaseError as e:
            raise OperationalException(e) from e

    def get_rate(self, pair: str, refresh: bool, side: str) -> float:
        """
        Calculates bid/ask target
        bid rate - between current ask price and last price
        ask rate - either using ticker bid or first bid based on orderbook
        or remain static in any other case since it's not updating.
        :param pair: Pair to get rate for
        :param refresh: allow cached data
        :param side: "buy" or "sell"
        :return: float: Price
        :raises PricingError if orderbook price could not be determined.
        """
        cache_rate: TTLCache = self._buy_rate_cache if side == "buy" else self._sell_rate_cache
        [strat_name, name] = ['bid_strategy', 'Buy'] if side == "buy" else ['ask_strategy', 'Sell']

        if not refresh:
            rate = cache_rate.get(pair)
            # Check if cache has been invalidated
            if rate:
                logger.debug(f"Using cached {side} rate for {pair}.")
                return rate

        conf_strategy = self._config.get(strat_name, {})

        if conf_strategy.get('use_order_book', False) and ('use_order_book' in conf_strategy):

            order_book_top = conf_strategy.get('order_book_top', 1)
            order_book = self.fetch_l2_order_book(pair, order_book_top)
            logger.debug('order_book %s', order_book)
            # top 1 = index 0
            try:
                rate = order_book[f"{conf_strategy['price_side']}s"][order_book_top - 1][0]
            except (IndexError, KeyError) as e:
                logger.warning(
                    f"{name} Price at location {order_book_top} from orderbook could not be "
                    f"determined. Orderbook: {order_book}"
                )
                raise PricingError from e
            price_side = {conf_strategy['price_side'].capitalize()}
            logger.debug(f"{name} price from orderbook {price_side}"
                         f"side - top {order_book_top} order book {side} rate {rate:.8f}")
        else:
            logger.debug(f"Using Last {conf_strategy['price_side'].capitalize()} / Last Price")
            ticker = self.fetch_ticker(pair)
            ticker_rate = ticker[conf_strategy['price_side']]
            if ticker['last'] and ticker_rate:
                if side == 'buy' and ticker_rate > ticker['last']:
                    balance = conf_strategy.get('ask_last_balance', 0.0)
                    ticker_rate = ticker_rate + balance * (ticker['last'] - ticker_rate)
                elif side == 'sell' and ticker_rate < ticker['last']:
                    balance = conf_strategy.get('bid_last_balance', 0.0)
                    ticker_rate = ticker_rate - balance * (ticker_rate - ticker['last'])
            rate = ticker_rate

        if rate is None:
            raise PricingError(f"{name}-Rate for {pair} was empty.")
        cache_rate[pair] = rate

        return rate

    # Fee handling

    @retrier
    def get_trades_for_order(self, order_id: str, pair: str, since: datetime,
                             params: Optional[Dict] = None) -> List:
        """
        Fetch Orders using the "fetch_my_trades" endpoint and filter them by order-id.
        The "since" argument passed in is coming from the database and is in UTC,
        as timezone-native datetime object.
        From the python documentation:
            > Naive datetime instances are assumed to represent local time
        Therefore, calling "since.timestamp()" will get the UTC timestamp, after applying the
        transformation from local timezone to UTC.
        This works for timezones UTC+ since then the result will contain trades from a few hours
        instead of from the last 5 seconds, however fails for UTC- timezones,
        since we're then asking for trades with a "since" argument in the future.

        :param order_id order_id: Order-id as given when creating the order
        :param pair: Pair the order is for
        :param since: datetime object of the order creation time. Assumes object is in UTC.
        """
        if self._config['dry_run']:
            return []
        if not self.exchange_has('fetchMyTrades'):
            return []
        try:
            # Allow 5s offset to catch slight time offsets (discovered in #1185)
            # since needs to be int in milliseconds
            _params = params if params else {}
            my_trades = self._api.fetch_my_trades(
                pair, int((since.replace(tzinfo=timezone.utc).timestamp() - 5) * 1000),
                params=_params)
            matched_trades = [trade for trade in my_trades if trade['order'] == order_id]

            self._log_exchange_response('get_trades_for_order', matched_trades)

            matched_trades = self._trades_contracts_to_amount(matched_trades)

            return matched_trades
        except ccxt.DDoSProtection as e:
            raise DDosProtection(e) from e
        except (ccxt.NetworkError, ccxt.ExchangeError) as e:
            raise TemporaryError(
                f'Could not get trades due to {e.__class__.__name__}. Message: {e}') from e
        except ccxt.BaseError as e:
            raise OperationalException(e) from e

    def get_order_id_conditional(self, order: Dict[str, Any]) -> str:
        return order['id']

    @retrier
    def get_fee(self, symbol: str, type: str = '', side: str = '', amount: float = 1,
                price: float = 1, taker_or_maker: str = 'maker') -> float:
        try:
            if self._config['dry_run'] and self._config.get('fee', None) is not None:
                return self._config['fee']
            # validate that markets are loaded before trying to get fee
            if self._api.markets is None or len(self._api.markets) == 0:
                self._api.load_markets()

            return self._api.calculate_fee(symbol=symbol, type=type, side=side, amount=amount,
                                           price=price, takerOrMaker=taker_or_maker)['rate']
        except ccxt.DDoSProtection as e:
            raise DDosProtection(e) from e
        except (ccxt.NetworkError, ccxt.ExchangeError) as e:
            raise TemporaryError(
                f'Could not get fee info due to {e.__class__.__name__}. Message: {e}') from e
        except ccxt.BaseError as e:
            raise OperationalException(e) from e

    @staticmethod
    def order_has_fee(order: Dict) -> bool:
        """
        Verifies if the passed in order dict has the needed keys to extract fees,
        and that these keys (currency, cost) are not empty.
        :param order: Order or trade (one trade) dict
        :return: True if the fee substructure contains currency and cost, false otherwise
        """
        if not isinstance(order, dict):
            return False
        return ('fee' in order and order['fee'] is not None
                and (order['fee'].keys() >= {'currency', 'cost'})
                and order['fee']['currency'] is not None
                and order['fee']['cost'] is not None
                )

    def calculate_fee_rate(self, order: Dict) -> Optional[float]:
        """
        Calculate fee rate if it's not given by the exchange.
        :param order: Order or trade (one trade) dict
        """
        if order['fee'].get('rate') is not None:
            return order['fee'].get('rate')
        fee_curr = order['fee']['currency']
        # Calculate fee based on order details
        if fee_curr in self.get_pair_base_currency(order['symbol']):
            # Base currency - divide by amount
            return round(
                order['fee']['cost'] / safe_value_fallback2(order, order, 'filled', 'amount'), 8)
        elif fee_curr in self.get_pair_quote_currency(order['symbol']):
            # Quote currency - divide by cost
            return round(order['fee']['cost'] / order['cost'], 8) if order['cost'] else None
        else:
            # If Fee currency is a different currency
            if not order['cost']:
                # If cost is None or 0.0 -> falsy, return None
                return None
            try:
                comb = self.get_valid_pair_combination(fee_curr, self._config['stake_currency'])
                tick = self.fetch_ticker(comb)

                fee_to_quote_rate = safe_value_fallback2(tick, tick, 'last', 'ask')
            except ExchangeError:
                fee_to_quote_rate = self._config['exchange'].get('unknown_fee_rate', None)
                if not fee_to_quote_rate:
                    return None
            return round((order['fee']['cost'] * fee_to_quote_rate) / order['cost'], 8)

    def extract_cost_curr_rate(self, order: Dict) -> Tuple[float, str, Optional[float]]:
        """
        Extract tuple of cost, currency, rate.
        Requires order_has_fee to run first!
        :param order: Order or trade (one trade) dict
        :return: Tuple with cost, currency, rate of the given fee dict
        """
        return (order['fee']['cost'],
                order['fee']['currency'],
                self.calculate_fee_rate(order))

    # Historic data

    def get_historic_ohlcv(self, pair: str, timeframe: str,
                           since_ms: int, candle_type: CandleType,
                           is_new_pair: bool = False) -> List:
        """
        Get candle history using asyncio and returns the list of candles.
        Handles all async work for this.
        Async over one pair, assuming we get `self.ohlcv_candle_limit()` candles per call.
        :param pair: Pair to download
        :param timeframe: Timeframe to get data for
        :param since_ms: Timestamp in milliseconds to get history from
        :param candle_type: '', mark, index, premiumIndex, or funding_rate
        :return: List with candle (OHLCV) data
        """
        pair, _, _, data = self.loop.run_until_complete(
            self._async_get_historic_ohlcv(pair=pair, timeframe=timeframe,
                                           since_ms=since_ms, is_new_pair=is_new_pair,
                                           candle_type=candle_type))
        logger.info(f"Downloaded data for {pair} with length {len(data)}.")
        return data

    def get_historic_ohlcv_as_df(self, pair: str, timeframe: str,
                                 since_ms: int, candle_type: CandleType) -> DataFrame:
        """
        Minimal wrapper around get_historic_ohlcv - converting the result into a dataframe
        :param pair: Pair to download
        :param timeframe: Timeframe to get data for
        :param since_ms: Timestamp in milliseconds to get history from
        :param candle_type: Any of the enum CandleType (must match trading mode!)
        :return: OHLCV DataFrame
        """
        ticks = self.get_historic_ohlcv(pair, timeframe, since_ms=since_ms, candle_type=candle_type)
        return ohlcv_to_dataframe(ticks, timeframe, pair=pair, fill_missing=True,
                                  drop_incomplete=self._ohlcv_partial_candle)

    async def _async_get_historic_ohlcv(self, pair: str, timeframe: str,
                                        since_ms: int, candle_type: CandleType,
                                        is_new_pair: bool = False, raise_: bool = False,
                                        ) -> Tuple[str, str, str, List]:
        """
        Download historic ohlcv
        :param is_new_pair: used by binance subclass to allow "fast" new pair downloading
        :param candle_type: Any of the enum CandleType (must match trading mode!)
        """

        one_call = timeframe_to_msecs(timeframe) * self.ohlcv_candle_limit(timeframe)
        logger.debug(
            "one_call: %s msecs (%s)",
            one_call,
            arrow.utcnow().shift(seconds=one_call // 1000).humanize(only_distance=True)
        )
        input_coroutines = [self._async_get_candle_history(
            pair, timeframe, candle_type, since) for since in
            range(since_ms, arrow.utcnow().int_timestamp * 1000, one_call)]

        data: List = []
        # Chunk requests into batches of 100 to avoid overwelming ccxt Throttling
        for input_coro in chunks(input_coroutines, 100):

            results = await asyncio.gather(*input_coro, return_exceptions=True)
            for res in results:
                if isinstance(res, Exception):
                    logger.warning(f"Async code raised an exception: {repr(res)}")
                    if raise_:
                        raise
                    continue
                else:
                    # Deconstruct tuple if it's not an exception
                    p, _, c, new_data = res
                    if p == pair and c == candle_type:
                        data.extend(new_data)
        # Sort data again after extending the result - above calls return in "async order"
        data = sorted(data, key=lambda x: x[0])
        return pair, timeframe, candle_type, data

    def _build_coroutine(self, pair: str, timeframe: str, since_ms: Optional[int]) -> Coroutine:
        if not since_ms and self.required_candle_call_count > 1:
            # Multiple calls for one pair - to get more history
            one_call = timeframe_to_msecs(timeframe) * self.ohlcv_candle_limit(timeframe)
            move_to = one_call * self.required_candle_call_count
            now = timeframe_to_next_date(timeframe)
            since_ms = int((now - timedelta(seconds=move_to // 1000)).timestamp() * 1000)

        if since_ms:
            return self._async_get_historic_ohlcv(
                pair, timeframe, since_ms=since_ms, raise_=True)
        else:
            # One call ... "regular" refresh
            return self._async_get_candle_history(
                pair, timeframe, since_ms=since_ms)

    def refresh_latest_ohlcv(self, pair_list: ListPairsWithTimeframes, *,
                             since_ms: Optional[int] = None, cache: bool = True,
                             drop_incomplete: bool = None
                             ) -> Dict[PairWithTimeframe, DataFrame]:
        """
        Refresh in-memory OHLCV asynchronously and set `_klines` with the result
        Loops asynchronously over pair_list and downloads all pairs async (semi-parallel).
        Only used in the dataprovider.refresh() method.
        :param pair_list: List of 2 element tuples containing pair, interval to refresh
        :param since_ms: time since when to download, in milliseconds
        :param cache: Assign result to _klines. Usefull for one-off downloads like for pairlists
        :param drop_incomplete: Control candle dropping.
            Specifying None defaults to _ohlcv_partial_candle
        :return: Dict of [{(pair, timeframe): Dataframe}]
        """
        logger.debug("Refreshing candle (OHLCV) data for %d pairs", len(pair_list))
        drop_incomplete = self._ohlcv_partial_candle if drop_incomplete is None else drop_incomplete
        input_coroutines = []
        cached_pairs = []
        # Gather coroutines to run
<<<<<<< HEAD
        for pair, timeframe, candle_type in set(pair_list):
            if ((pair, timeframe, candle_type) not in self._klines or not cache
                    or self._now_is_time_to_refresh(pair, timeframe, candle_type)):
                if not since_ms and self.required_candle_call_count > 1:
                    # Multiple calls for one pair - to get more history
                    one_call = timeframe_to_msecs(timeframe) * self.ohlcv_candle_limit(timeframe)
                    move_to = one_call * self.required_candle_call_count
                    now = timeframe_to_next_date(timeframe)
                    since_ms = int((now - timedelta(seconds=move_to // 1000)).timestamp() * 1000)

                if since_ms:
                    input_coroutines.append(self._async_get_historic_ohlcv(
                        pair, timeframe, since_ms=since_ms, raise_=True, candle_type=candle_type))
                else:
                    # One call ... "regular" refresh
                    input_coroutines.append(self._async_get_candle_history(
                        pair, timeframe, since_ms=since_ms, candle_type=candle_type))
=======
        for pair, timeframe in set(pair_list):
            if timeframe not in self.timeframes:
                logger.warning(
                    f"Cannot download ({pair}, {timeframe}) combination as this timeframe is "
                    f"not available on {self.name}. Available timeframes are "
                    f"{', '.join(self.timeframes)}.")
                continue
            if ((pair, timeframe) not in self._klines or not cache
                    or self._now_is_time_to_refresh(pair, timeframe)):
                input_coroutines.append(self._build_coroutine(pair, timeframe, since_ms))
>>>>>>> 3133be19
            else:
                logger.debug(
                    f"Using cached candle (OHLCV) data for {pair}, {timeframe}, {candle_type} ..."
                )
                cached_pairs.append((pair, timeframe, candle_type))

        results_df = {}
        # Chunk requests into batches of 100 to avoid overwelming ccxt Throttling
        for input_coro in chunks(input_coroutines, 100):
            async def gather_stuff():
                return await asyncio.gather(*input_coro, return_exceptions=True)

            results = self.loop.run_until_complete(gather_stuff())

            for res in results:
                if isinstance(res, Exception):
                    logger.warning(f"Async code raised an exception: {repr(res)}")
                    continue
                # Deconstruct tuple (has 4 elements)
                pair, timeframe, c_type, ticks = res
                # keeping last candle time as last refreshed time of the pair
                if ticks:
                    self._pairs_last_refresh_time[(pair, timeframe, c_type)] = ticks[-1][0] // 1000
                # keeping parsed dataframe in cache
                ohlcv_df = ohlcv_to_dataframe(
                    ticks, timeframe, pair=pair, fill_missing=True,
                    drop_incomplete=drop_incomplete)
                results_df[(pair, timeframe, c_type)] = ohlcv_df
                if cache:
                    self._klines[(pair, timeframe, c_type)] = ohlcv_df
        # Return cached klines
        for pair, timeframe, c_type in cached_pairs:
            results_df[(pair, timeframe, c_type)] = self.klines(
                (pair, timeframe, c_type),
                copy=False
            )

        return results_df

    def _now_is_time_to_refresh(self, pair: str, timeframe: str, candle_type: CandleType) -> bool:
        # Timeframe in seconds
        interval_in_sec = timeframe_to_seconds(timeframe)

        return not (
            (self._pairs_last_refresh_time.get(
                (pair, timeframe, candle_type),
                0
            ) + interval_in_sec) >= arrow.utcnow().int_timestamp
        )

    @retrier_async
    async def _async_get_candle_history(
        self,
        pair: str,
        timeframe: str,
        candle_type: CandleType,
        since_ms: Optional[int] = None,
    ) -> Tuple[str, str, str, List]:
        """
        Asynchronously get candle history data using fetch_ohlcv
        :param candle_type: '', mark, index, premiumIndex, or funding_rate
        returns tuple: (pair, timeframe, ohlcv_list)
        """
        try:
            # Fetch OHLCV asynchronously
            s = '(' + arrow.get(since_ms // 1000).isoformat() + ') ' if since_ms is not None else ''
            logger.debug(
                "Fetching pair %s, interval %s, since %s %s...",
                pair, timeframe, since_ms, s
            )
            params = deepcopy(self._ft_has.get('ohlcv_params', {}))
            if candle_type != CandleType.SPOT:
                params.update({'price': candle_type})
            if candle_type != CandleType.FUNDING_RATE:
                data = await self._api_async.fetch_ohlcv(
                    pair, timeframe=timeframe, since=since_ms,
                    limit=self.ohlcv_candle_limit(timeframe), params=params)
            else:
                # Funding rate
                data = await self._api_async.fetch_funding_rate_history(
                    pair, since=since_ms,
                    limit=self.ohlcv_candle_limit(timeframe))
                # Convert funding rate to candle pattern
                data = [[x['timestamp'], x['fundingRate'], 0, 0, 0, 0] for x in data]
            # Some exchanges sort OHLCV in ASC order and others in DESC.
            # Ex: Bittrex returns the list of OHLCV in ASC order (oldest first, newest last)
            # while GDAX returns the list of OHLCV in DESC order (newest first, oldest last)
            # Only sort if necessary to save computing time
            try:
                if data and data[0][0] > data[-1][0]:
                    data = sorted(data, key=lambda x: x[0])
            except IndexError:
                logger.exception("Error loading %s. Result was %s.", pair, data)
                return pair, timeframe, candle_type, []
            logger.debug("Done fetching pair %s, interval %s ...", pair, timeframe)
            return pair, timeframe, candle_type, data

        except ccxt.NotSupported as e:
            raise OperationalException(
                f'Exchange {self._api.name} does not support fetching historical '
                f'candle (OHLCV) data. Message: {e}') from e
        except ccxt.DDoSProtection as e:
            raise DDosProtection(e) from e
        except (ccxt.NetworkError, ccxt.ExchangeError) as e:
            raise TemporaryError(f'Could not fetch historical candle (OHLCV) data '
                                 f'for pair {pair} due to {e.__class__.__name__}. '
                                 f'Message: {e}') from e
        except ccxt.BaseError as e:
            raise OperationalException(f'Could not fetch historical candle (OHLCV) data '
                                       f'for pair {pair}. Message: {e}') from e

    # Fetch historic trades

    @retrier_async
    async def _async_fetch_trades(self, pair: str,
                                  since: Optional[int] = None,
                                  params: Optional[dict] = None) -> List[List]:
        """
        Asyncronously gets trade history using fetch_trades.
        Handles exchange errors, does one call to the exchange.
        :param pair: Pair to fetch trade data for
        :param since: Since as integer timestamp in milliseconds
        returns: List of dicts containing trades
        """
        try:
            # fetch trades asynchronously
            if params:
                logger.debug("Fetching trades for pair %s, params: %s ", pair, params)
                trades = await self._api_async.fetch_trades(pair, params=params, limit=1000)
            else:
                logger.debug(
                    "Fetching trades for pair %s, since %s %s...",
                    pair,  since,
                    '(' + arrow.get(since // 1000).isoformat() + ') ' if since is not None else ''
                )
                trades = await self._api_async.fetch_trades(pair, since=since, limit=1000)
            trades = self._trades_contracts_to_amount(trades)
            return trades_dict_to_list(trades)
        except ccxt.NotSupported as e:
            raise OperationalException(
                f'Exchange {self._api.name} does not support fetching historical trade data.'
                f'Message: {e}') from e
        except ccxt.DDoSProtection as e:
            raise DDosProtection(e) from e
        except (ccxt.NetworkError, ccxt.ExchangeError) as e:
            raise TemporaryError(f'Could not load trade history due to {e.__class__.__name__}. '
                                 f'Message: {e}') from e
        except ccxt.BaseError as e:
            raise OperationalException(f'Could not fetch trade data. Msg: {e}') from e

    async def _async_get_trade_history_id(self, pair: str,
                                          until: int,
                                          since: Optional[int] = None,
                                          from_id: Optional[str] = None) -> Tuple[str, List[List]]:
        """
        Asyncronously gets trade history using fetch_trades
        use this when exchange uses id-based iteration (check `self._trades_pagination`)
        :param pair: Pair to fetch trade data for
        :param since: Since as integer timestamp in milliseconds
        :param until: Until as integer timestamp in milliseconds
        :param from_id: Download data starting with ID (if id is known). Ignores "since" if set.
        returns tuple: (pair, trades-list)
        """

        trades: List[List] = []

        if not from_id:
            # Fetch first elements using timebased method to get an ID to paginate on
            # Depending on the Exchange, this can introduce a drift at the start of the interval
            # of up to an hour.
            # e.g. Binance returns the "last 1000" candles within a 1h time interval
            # - so we will miss the first trades.
            t = await self._async_fetch_trades(pair, since=since)
            # DEFAULT_TRADES_COLUMNS: 0 -> timestamp
            # DEFAULT_TRADES_COLUMNS: 1 -> id
            from_id = t[-1][1]
            trades.extend(t[:-1])
        while True:
            t = await self._async_fetch_trades(pair,
                                               params={self._trades_pagination_arg: from_id})
            if t:
                # Skip last id since its the key for the next call
                trades.extend(t[:-1])
                if from_id == t[-1][1] or t[-1][0] > until:
                    logger.debug(f"Stopping because from_id did not change. "
                                 f"Reached {t[-1][0]} > {until}")
                    # Reached the end of the defined-download period - add last trade as well.
                    trades.extend(t[-1:])
                    break

                from_id = t[-1][1]
            else:
                break

        return (pair, trades)

    async def _async_get_trade_history_time(self, pair: str, until: int,
                                            since: Optional[int] = None) -> Tuple[str, List[List]]:
        """
        Asyncronously gets trade history using fetch_trades,
        when the exchange uses time-based iteration (check `self._trades_pagination`)
        :param pair: Pair to fetch trade data for
        :param since: Since as integer timestamp in milliseconds
        :param until: Until as integer timestamp in milliseconds
        returns tuple: (pair, trades-list)
        """

        trades: List[List] = []
        # DEFAULT_TRADES_COLUMNS: 0 -> timestamp
        # DEFAULT_TRADES_COLUMNS: 1 -> id
        while True:
            t = await self._async_fetch_trades(pair, since=since)
            if t:
                since = t[-1][0]
                trades.extend(t)
                # Reached the end of the defined-download period
                if until and t[-1][0] > until:
                    logger.debug(
                        f"Stopping because until was reached. {t[-1][0]} > {until}")
                    break
            else:
                break

        return (pair, trades)

    async def _async_get_trade_history(self, pair: str,
                                       since: Optional[int] = None,
                                       until: Optional[int] = None,
                                       from_id: Optional[str] = None) -> Tuple[str, List[List]]:
        """
        Async wrapper handling downloading trades using either time or id based methods.
        """

        logger.debug(f"_async_get_trade_history(), pair: {pair}, "
                     f"since: {since}, until: {until}, from_id: {from_id}")

        if until is None:
            until = ccxt.Exchange.milliseconds()
            logger.debug(f"Exchange milliseconds: {until}")

        if self._trades_pagination == 'time':
            return await self._async_get_trade_history_time(
                pair=pair, since=since, until=until)
        elif self._trades_pagination == 'id':
            return await self._async_get_trade_history_id(
                pair=pair, since=since, until=until, from_id=from_id
            )
        else:
            raise OperationalException(f"Exchange {self.name} does use neither time, "
                                       f"nor id based pagination")

    def get_historic_trades(self, pair: str,
                            since: Optional[int] = None,
                            until: Optional[int] = None,
                            from_id: Optional[str] = None) -> Tuple[str, List]:
        """
        Get trade history data using asyncio.
        Handles all async work and returns the list of candles.
        Async over one pair, assuming we get `self.ohlcv_candle_limit()` candles per call.
        :param pair: Pair to download
        :param since: Timestamp in milliseconds to get history from
        :param until: Timestamp in milliseconds. Defaults to current timestamp if not defined.
        :param from_id: Download data starting with ID (if id is known)
        :returns List of trade data
        """
        if not self.exchange_has("fetchTrades"):
            raise OperationalException("This exchange does not support downloading Trades.")

        return self.loop.run_until_complete(
            self._async_get_trade_history(pair=pair, since=since,
                                          until=until, from_id=from_id))

    @retrier
    def _get_funding_fees_from_exchange(self, pair: str, since: Union[datetime, int]) -> float:
        """
        Returns the sum of all funding fees that were exchanged for a pair within a timeframe
        Dry-run handling happens as part of _calculate_funding_fees.
        :param pair: (e.g. ADA/USDT)
        :param since: The earliest time of consideration for calculating funding fees,
            in unix time or as a datetime
        """
        if not self.exchange_has("fetchFundingHistory"):
            raise OperationalException(
                f"fetch_funding_history() is not available using {self.name}"
            )

        if type(since) is datetime:
            since = int(since.timestamp()) * 1000   # * 1000 for ms

        try:
            funding_history = self._api.fetch_funding_history(
                symbol=pair,
                since=since
            )
            return sum(fee['amount'] for fee in funding_history)
        except ccxt.DDoSProtection as e:
            raise DDosProtection(e) from e
        except (ccxt.NetworkError, ccxt.ExchangeError) as e:
            raise TemporaryError(
                f'Could not get funding fees due to {e.__class__.__name__}. Message: {e}') from e
        except ccxt.BaseError as e:
            raise OperationalException(e) from e

    @retrier
    def get_leverage_tiers(self) -> Dict[str, List[Dict]]:
        try:
            return self._api.fetch_leverage_tiers()
        except ccxt.DDoSProtection as e:
            raise DDosProtection(e) from e
        except (ccxt.NetworkError, ccxt.ExchangeError) as e:
            raise TemporaryError(
                f'Could not load leverage tiers due to {e.__class__.__name__}. Message: {e}'
            ) from e
        except ccxt.BaseError as e:
            raise OperationalException(e) from e

    @retrier
    def get_market_leverage_tiers(self, symbol) -> List[Dict]:
        try:
            return self._api.fetch_market_leverage_tiers(symbol)
        except ccxt.DDoSProtection as e:
            raise DDosProtection(e) from e
        except (ccxt.NetworkError, ccxt.ExchangeError) as e:
            raise TemporaryError(
                f'Could not load leverage tiers for {symbol}'
                f' due to {e.__class__.__name__}. Message: {e}'
            ) from e
        except ccxt.BaseError as e:
            raise OperationalException(e) from e

    def load_leverage_tiers(self) -> Dict[str, List[Dict]]:
        if self.trading_mode == TradingMode.FUTURES:
            if self.exchange_has('fetchLeverageTiers'):
                # Fetch all leverage tiers at once
                return self.get_leverage_tiers()
            elif self.exchange_has('fetchMarketLeverageTiers'):
                # Must fetch the leverage tiers for each market separately
                # * This is slow(~45s) on Okx, makes ~90 api calls to load all linear swap markets
                markets = self.markets
                symbols = []

                for symbol, market in markets.items():
                    if (self.market_is_future(market)
                            and market['quote'] == self._config['stake_currency']):
                        symbols.append(symbol)

                tiers: Dict[str, List[Dict]] = {}

                # Be verbose here, as this delays startup by ~1 minute.
                logger.info(
                    f"Initializing leverage_tiers for {len(symbols)} markets. "
                    "This will take about a minute.")

                for symbol in sorted(symbols):
                    tiers[symbol] = self.get_market_leverage_tiers(symbol)

                logger.info(f"Done initializing {len(symbols)} markets.")

                return tiers
            else:
                return {}
        else:
            return {}

    def fill_leverage_tiers(self) -> None:
        """
        Assigns property _leverage_tiers to a dictionary of information about the leverage
        allowed on each pair
        """
        leverage_tiers = self.load_leverage_tiers()
        for pair, tiers in leverage_tiers.items():
            pair_tiers = []
            for tier in tiers:
                pair_tiers.append(self.parse_leverage_tier(tier))
            self._leverage_tiers[pair] = pair_tiers

    def parse_leverage_tier(self, tier) -> Dict:
        info = tier.get('info', {})
        return {
            'min': tier['notionalFloor'],
            'max': tier['notionalCap'],
            'mmr': tier['maintenanceMarginRate'],
            'lev': tier['maxLeverage'],
            'maintAmt': float(info['cum']) if 'cum' in info else None,
        }

    def get_max_leverage(self, pair: str, stake_amount: Optional[float]) -> float:
        """
        Returns the maximum leverage that a pair can be traded at
        :param pair: The base/quote currency pair being traded
        :stake_amount: The total value of the traders margin_mode in quote currency
        """

        if self.trading_mode == TradingMode.SPOT:
            return 1.0

        if self.trading_mode == TradingMode.FUTURES:

            # Checks and edge cases
            if stake_amount is None:
                raise OperationalException(
                    f'{self.name}.get_max_leverage requires argument stake_amount'
                )

            if pair not in self._leverage_tiers:
                # Maybe raise exception because it can't be traded on futures?
                return 1.0

            pair_tiers = self._leverage_tiers[pair]

            if stake_amount == 0:
                return self._leverage_tiers[pair][0]['lev']  # Max lev for lowest amount

            for tier_index in range(len(pair_tiers)):

                tier = pair_tiers[tier_index]
                lev = tier['lev']

                if tier_index < len(pair_tiers) - 1:
                    next_tier = pair_tiers[tier_index+1]
                    next_floor = next_tier['min'] / next_tier['lev']
                    if next_floor > stake_amount:  # Next tier min too high for stake amount
                        return min((tier['max'] / stake_amount), lev)
                        #
                        # With the two leverage tiers below,
                        # - a stake amount of 150 would mean a max leverage of (10000 / 150) = 66.66
                        # - stakes below 133.33 = max_lev of 75
                        # - stakes between 133.33-200 = max_lev of 10000/stake = 50.01-74.99
                        # - stakes from 200 + 1000 = max_lev of 50
                        #
                        # {
                        #     "min": 0,      # stake = 0.0
                        #     "max": 10000,  # max_stake@75 = 10000/75 = 133.33333333333334
                        #     "lev": 75,
                        # },
                        # {
                        #     "min": 10000,  # stake = 200.0
                        #     "max": 50000,  # max_stake@50 = 50000/50 = 1000.0
                        #     "lev": 50,
                        # }
                        #

                else:  # if on the last tier
                    if stake_amount > tier['max']:  # If stake is > than max tradeable amount
                        raise InvalidOrderException(f'Amount {stake_amount} too high for {pair}')
                    else:
                        return tier['lev']

            raise OperationalException(
                'Looped through all tiers without finding a max leverage. Should never be reached'
            )

        elif self.trading_mode == TradingMode.MARGIN:  # Search markets.limits for max lev
            market = self.markets[pair]
            if market['limits']['leverage']['max'] is not None:
                return market['limits']['leverage']['max']
            else:
                return 1.0  # Default if max leverage cannot be found
        else:
            return 1.0

    @retrier
    def _set_leverage(
        self,
        leverage: float,
        pair: Optional[str] = None,
        trading_mode: Optional[TradingMode] = None
    ):
        """
        Set's the leverage before making a trade, in order to not
        have the same leverage on every trade
        """
        if self._config['dry_run'] or not self.exchange_has("setLeverage"):
            # Some exchanges only support one margin_mode type
            return

        try:
            self._api.set_leverage(symbol=pair, leverage=leverage)
        except ccxt.DDoSProtection as e:
            raise DDosProtection(e) from e
        except (ccxt.NetworkError, ccxt.ExchangeError) as e:
            raise TemporaryError(
                f'Could not set leverage due to {e.__class__.__name__}. Message: {e}') from e
        except ccxt.BaseError as e:
            raise OperationalException(e) from e

    def get_interest_rate(self) -> float:
        """
        Retrieve interest rate - necessary for Margin trading.
        Should not call the exchange directly when used from backtesting.
        """
        return 0.0

    def get_liquidation_price(
            self,
            pair: str,
            open_rate: float,
            amount: float,  # quote currency, includes leverage
            leverage: float,
            is_short: bool
    ) -> Optional[float]:

        if self.trading_mode in TradingMode.SPOT:
            return None
        elif (
            self.margin_mode == MarginMode.ISOLATED and
            self.trading_mode == TradingMode.FUTURES
        ):
            wallet_balance = (amount * open_rate) / leverage
            isolated_liq = self.get_or_calculate_liquidation_price(
                pair=pair,
                open_rate=open_rate,
                is_short=is_short,
                position=amount,
                wallet_balance=wallet_balance,
                mm_ex_1=0.0,
                upnl_ex_1=0.0,
            )
            return isolated_liq
        else:
            raise OperationalException(
                "Freqtrade only supports isolated futures for leverage trading")

    def funding_fee_cutoff(self, open_date: datetime):
        """
        :param open_date: The open date for a trade
        :return: The cutoff open time for when a funding fee is charged
        """
        return open_date.minute > 0 or open_date.second > 0

    @retrier
    def set_margin_mode(self, pair: str, margin_mode: MarginMode, params: dict = {}):
        """
        Set's the margin mode on the exchange to cross or isolated for a specific pair
        :param pair: base/quote currency pair (e.g. "ADA/USDT")
        """
        if self._config['dry_run'] or not self.exchange_has("setMarginMode"):
            # Some exchanges only support one margin_mode type
            return

        try:
            self._api.set_margin_mode(margin_mode.value, pair, params)
        except ccxt.DDoSProtection as e:
            raise DDosProtection(e) from e
        except (ccxt.NetworkError, ccxt.ExchangeError) as e:
            raise TemporaryError(
                f'Could not set margin mode due to {e.__class__.__name__}. Message: {e}') from e
        except ccxt.BaseError as e:
            raise OperationalException(e) from e

    def _fetch_and_calculate_funding_fees(
        self,
        pair: str,
        amount: float,
        is_short: bool,
        open_date: datetime,
        close_date: Optional[datetime] = None
    ) -> float:
        """
        Fetches and calculates the sum of all funding fees that occurred for a pair
        during a futures trade.
        Only used during dry-run or if the exchange does not provide a funding_rates endpoint.
        :param pair: The quote/base pair of the trade
        :param amount: The quantity of the trade
        :param is_short: trade direction
        :param open_date: The date and time that the trade started
        :param close_date: The date and time that the trade ended
        """

        if self.funding_fee_cutoff(open_date):
            open_date += timedelta(hours=1)
        timeframe = self._ft_has['mark_ohlcv_timeframe']
        timeframe_ff = self._ft_has.get('funding_fee_timeframe',
                                        self._ft_has['mark_ohlcv_timeframe'])
        open_date = timeframe_to_prev_date(timeframe, open_date)

        if not close_date:
            close_date = datetime.now(timezone.utc)
        open_timestamp = int(open_date.timestamp()) * 1000
        # close_timestamp = int(close_date.timestamp()) * 1000

        mark_comb: PairWithTimeframe = (
            pair, timeframe, CandleType.from_string(self._ft_has["mark_ohlcv_price"]))

        funding_comb: PairWithTimeframe = (pair, timeframe_ff, CandleType.FUNDING_RATE)
        candle_histories = self.refresh_latest_ohlcv(
            [mark_comb, funding_comb],
            since_ms=open_timestamp,
            cache=False,
            drop_incomplete=False,
        )
        funding_rates = candle_histories[funding_comb]
        mark_rates = candle_histories[mark_comb]
        funding_mark_rates = self.combine_funding_and_mark(
            funding_rates=funding_rates, mark_rates=mark_rates)

        return self.calculate_funding_fees(
            funding_mark_rates,
            amount=amount,
            is_short=is_short,
            open_date=open_date,
            close_date=close_date
        )

    @staticmethod
    def combine_funding_and_mark(funding_rates: DataFrame, mark_rates: DataFrame) -> DataFrame:
        """
        Combine funding-rates and mark-rates dataframes
        :param funding_rates: Dataframe containing Funding rates (Type FUNDING_RATE)
        :param mark_rates: Dataframe containing Mark rates (Type mark_ohlcv_price)
        """

        return funding_rates.merge(mark_rates, on='date', how="inner", suffixes=["_fund", "_mark"])

    def calculate_funding_fees(
        self,
        df: DataFrame,
        amount: float,
        is_short: bool,
        open_date: datetime,
        close_date: Optional[datetime] = None,
        time_in_ratio: Optional[float] = None
    ) -> float:
        """
        calculates the sum of all funding fees that occurred for a pair during a futures trade
        :param df: Dataframe containing combined funding and mark rates
                   as `open_fund` and `open_mark`.
        :param amount: The quantity of the trade
        :param is_short: trade direction
        :param open_date: The date and time that the trade started
        :param close_date: The date and time that the trade ended
        :param time_in_ratio: Not used by most exchange classes
        """
        fees: float = 0

        if not df.empty:
            df = df[(df['date'] >= open_date) & (df['date'] <= close_date)]
            fees = sum(df['open_fund'] * df['open_mark'] * amount)

        # Negate fees for longs as funding_fees expects it this way based on live endpoints.
        return fees if is_short else -fees

    def get_funding_fees(
            self, pair: str, amount: float, is_short: bool, open_date: datetime) -> float:
        """
        Fetch funding fees, either from the exchange (live) or calculates them
        based on funding rate/mark price history
        :param pair: The quote/base pair of the trade
        :param is_short: trade direction
        :param amount: Trade amount
        :param open_date: Open date of the trade
        """
        if self.trading_mode == TradingMode.FUTURES:
            if self._config['dry_run']:
                funding_fees = self._fetch_and_calculate_funding_fees(
                    pair, amount, is_short, open_date)
            else:
                funding_fees = self._get_funding_fees_from_exchange(pair, open_date)
            return funding_fees
        else:
            return 0.0

    @retrier
    def get_or_calculate_liquidation_price(
        self,
        pair: str,
        # Dry-run
        open_rate: float,   # Entry price of position
        is_short: bool,
        position: float,  # Absolute value of position size
        wallet_balance: float,  # Or margin balance
        mm_ex_1: float = 0.0,  # (Binance) Cross only
        upnl_ex_1: float = 0.0,  # (Binance) Cross only
    ) -> Optional[float]:
        """
        Set's the margin mode on the exchange to cross or isolated for a specific pair
        :param pair: base/quote currency pair (e.g. "ADA/USDT")
        """
        if self.trading_mode == TradingMode.SPOT:
            return None
        elif (self.margin_mode is None):
            raise OperationalException(f'{self.name}.margin_mode must be set for liquidation_price')
        elif (self.trading_mode != TradingMode.FUTURES and self.margin_mode != MarginMode.ISOLATED):
            raise OperationalException(
                f"{self.name} does not support {self.margin_mode.value} {self.trading_mode.value}")

        if self._config['dry_run'] or not self.exchange_has("fetchPositions"):

            isolated_liq = self.dry_run_liquidation_price(
                pair=pair,
                open_rate=open_rate,
                is_short=is_short,
                position=position,
                wallet_balance=wallet_balance,
                mm_ex_1=mm_ex_1,
                upnl_ex_1=upnl_ex_1
            )
        else:
            try:
                positions = self._api.fetch_positions([pair])
                if len(positions) > 0:
                    pos = positions[0]
                    isolated_liq = pos['liquidationPrice']
                else:
                    return None
            except ccxt.DDoSProtection as e:
                raise DDosProtection(e) from e
            except (ccxt.NetworkError, ccxt.ExchangeError) as e:
                raise TemporaryError(
                    f'Could not set margin mode due to {e.__class__.__name__}. Message: {e}') from e
            except ccxt.BaseError as e:
                raise OperationalException(e) from e

        if isolated_liq:
            buffer_amount = abs(open_rate - isolated_liq) * self.liquidation_buffer
            isolated_liq = (
                isolated_liq - buffer_amount
                if is_short else
                isolated_liq + buffer_amount
            )
            return isolated_liq
        else:
            return None

    def dry_run_liquidation_price(
        self,
        pair: str,
        open_rate: float,   # Entry price of position
        is_short: bool,
        position: float,  # Absolute value of position size
        wallet_balance: float,  # Or margin balance
        mm_ex_1: float = 0.0,  # (Binance) Cross only
        upnl_ex_1: float = 0.0,  # (Binance) Cross only
    ) -> Optional[float]:
        """
        PERPETUAL:
         gateio: https://www.gate.io/help/futures/perpetual/22160/calculation-of-liquidation-price
         okex: https://www.okex.com/support/hc/en-us/articles/
            360053909592-VI-Introduction-to-the-isolated-mode-of-Single-Multi-currency-Portfolio-margin
        Important: Must be fetching data from cached values as this is used by backtesting!

        :param exchange_name:
        :param open_rate: Entry price of position
        :param is_short: True if the trade is a short, false otherwise
        :param position: Absolute value of position size incl. leverage (in base currency)
        :param trading_mode: SPOT, MARGIN, FUTURES, etc.
        :param margin_mode: Either ISOLATED or CROSS
        :param wallet_balance: Amount of margin_mode in the wallet being used to trade
            Cross-Margin Mode: crossWalletBalance
            Isolated-Margin Mode: isolatedWalletBalance

        # * Not required by Gateio or OKX
        :param mm_ex_1:
        :param upnl_ex_1:
        """

        market = self.markets[pair]
        taker_fee_rate = market['taker']
        mm_ratio, _ = self.get_maintenance_ratio_and_amt(pair, position)

        if self.trading_mode == TradingMode.FUTURES and self.margin_mode == MarginMode.ISOLATED:

            if market['inverse']:
                raise OperationalException(
                    "Freqtrade does not yet support inverse contracts")

            value = wallet_balance / position

            mm_ratio_taker = (mm_ratio + taker_fee_rate)
            if is_short:
                return (open_rate + value) / (1 + mm_ratio_taker)
            else:
                return (open_rate - value) / (1 - mm_ratio_taker)
        else:
            raise OperationalException(
                "Freqtrade only supports isolated futures for leverage trading")

    def get_maintenance_ratio_and_amt(
        self,
        pair: str,
        nominal_value: float = 0.0,
    ) -> Tuple[float, Optional[float]]:
        """
        Important: Must be fetching data from cached values as this is used by backtesting!
        :param pair: Market symbol
        :param nominal_value: The total trade amount in quote currency including leverage
        maintenance amount only on Binance
        :return: (maintenance margin ratio, maintenance amount)
        """

        if self.exchange_has('fetchLeverageTiers') or self.exchange_has('fetchMarketLeverageTiers'):

            if pair not in self._leverage_tiers:
                raise InvalidOrderException(
                    f"Maintenance margin rate for {pair} is unavailable for {self.name}"
                )

            pair_tiers = self._leverage_tiers[pair]

            for tier in reversed(pair_tiers):
                if nominal_value >= tier['min']:
                    return (tier['mmr'], tier['maintAmt'])

            raise OperationalException("nominal value can not be lower than 0")
            # The lowest notional_floor for any pair in fetch_leverage_tiers is always 0 because it
            # describes the min amt for a tier, and the lowest tier will always go down to 0
        else:
            raise OperationalException(f"Cannot get maintenance ratio using {self.name}")


def is_exchange_known_ccxt(exchange_name: str, ccxt_module: CcxtModuleType = None) -> bool:
    return exchange_name in ccxt_exchanges(ccxt_module)


def is_exchange_officially_supported(exchange_name: str) -> bool:
    return exchange_name in ['binance', 'bittrex', 'ftx', 'gateio', 'huobi', 'kraken', 'okx']


def ccxt_exchanges(ccxt_module: CcxtModuleType = None) -> List[str]:
    """
    Return the list of all exchanges known to ccxt
    """
    return ccxt_module.exchanges if ccxt_module is not None else ccxt.exchanges


def available_exchanges(ccxt_module: CcxtModuleType = None) -> List[str]:
    """
    Return exchanges available to the bot, i.e. non-bad exchanges in the ccxt list
    """
    exchanges = ccxt_exchanges(ccxt_module)
    return [x for x in exchanges if validate_exchange(x)[0]]


def validate_exchange(exchange: str) -> Tuple[bool, str]:
    ex_mod = getattr(ccxt, exchange.lower())()
    if not ex_mod or not ex_mod.has:
        return False, ''
    missing = [k for k in EXCHANGE_HAS_REQUIRED if ex_mod.has.get(k) is not True]
    if missing:
        return False, f"missing: {', '.join(missing)}"

    missing_opt = [k for k in EXCHANGE_HAS_OPTIONAL if not ex_mod.has.get(k)]

    if exchange.lower() in BAD_EXCHANGES:
        return False, BAD_EXCHANGES.get(exchange.lower(), '')
    if missing_opt:
        return True, f"missing opt: {', '.join(missing_opt)}"

    return True, ''


def validate_exchanges(all_exchanges: bool) -> List[Tuple[str, bool, str]]:
    """
    :return: List of tuples with exchangename, valid, reason.
    """
    exchanges = ccxt_exchanges() if all_exchanges else available_exchanges()
    exchanges_valid = [
        (e, *validate_exchange(e)) for e in exchanges
    ]
    return exchanges_valid


def timeframe_to_seconds(timeframe: str) -> int:
    """
    Translates the timeframe interval value written in the human readable
    form ('1m', '5m', '1h', '1d', '1w', etc.) to the number
    of seconds for one timeframe interval.
    """
    return ccxt.Exchange.parse_timeframe(timeframe)


def timeframe_to_minutes(timeframe: str) -> int:
    """
    Same as timeframe_to_seconds, but returns minutes.
    """
    return ccxt.Exchange.parse_timeframe(timeframe) // 60


def timeframe_to_msecs(timeframe: str) -> int:
    """
    Same as timeframe_to_seconds, but returns milliseconds.
    """
    return ccxt.Exchange.parse_timeframe(timeframe) * 1000


def timeframe_to_prev_date(timeframe: str, date: datetime = None) -> datetime:
    """
    Use Timeframe and determine last possible candle.
    :param timeframe: timeframe in string format (e.g. "5m")
    :param date: date to use. Defaults to utcnow()
    :returns: date of previous candle (with utc timezone)
    """
    if not date:
        date = datetime.now(timezone.utc)

    new_timestamp = ccxt.Exchange.round_timeframe(timeframe, date.timestamp() * 1000,
                                                  ROUND_DOWN) // 1000
    return datetime.fromtimestamp(new_timestamp, tz=timezone.utc)


def timeframe_to_next_date(timeframe: str, date: datetime = None) -> datetime:
    """
    Use Timeframe and determine next candle.
    :param timeframe: timeframe in string format (e.g. "5m")
    :param date: date to use. Defaults to utcnow()
    :returns: date of next candle (with utc timezone)
    """
    if not date:
        date = datetime.now(timezone.utc)
    new_timestamp = ccxt.Exchange.round_timeframe(timeframe, date.timestamp() * 1000,
                                                  ROUND_UP) // 1000
    return datetime.fromtimestamp(new_timestamp, tz=timezone.utc)


def market_is_active(market: Dict) -> bool:
    """
    Return True if the market is active.
    """
    # "It's active, if the active flag isn't explicitly set to false. If it's missing or
    # true then it's true. If it's undefined, then it's most likely true, but not 100% )"
    # See https://github.com/ccxt/ccxt/issues/4874,
    # https://github.com/ccxt/ccxt/issues/4075#issuecomment-434760520
    return market.get('active', True) is not False<|MERGE_RESOLUTION|>--- conflicted
+++ resolved
@@ -9,11 +9,7 @@
 from copy import deepcopy
 from datetime import datetime, timedelta, timezone
 from math import ceil
-<<<<<<< HEAD
-from typing import Any, Dict, List, Literal, Optional, Tuple, Union
-=======
-from typing import Any, Coroutine, Dict, List, Optional, Tuple
->>>>>>> 3133be19
+from typing import Any, Coroutine, Dict, List, Literal, Optional, Tuple, Union
 
 import arrow
 import ccxt
@@ -1643,7 +1639,9 @@
         data = sorted(data, key=lambda x: x[0])
         return pair, timeframe, candle_type, data
 
-    def _build_coroutine(self, pair: str, timeframe: str, since_ms: Optional[int]) -> Coroutine:
+    def _build_coroutine(self, pair: str, timeframe: str, candle_type: CandleType,
+                         since_ms: Optional[int]) -> Coroutine:
+
         if not since_ms and self.required_candle_call_count > 1:
             # Multiple calls for one pair - to get more history
             one_call = timeframe_to_msecs(timeframe) * self.ohlcv_candle_limit(timeframe)
@@ -1653,11 +1651,11 @@
 
         if since_ms:
             return self._async_get_historic_ohlcv(
-                pair, timeframe, since_ms=since_ms, raise_=True)
+                pair, timeframe, since_ms=since_ms, raise_=True, candle_type=candle_type)
         else:
             # One call ... "regular" refresh
             return self._async_get_candle_history(
-                pair, timeframe, since_ms=since_ms)
+                pair, timeframe, since_ms=since_ms, candle_type=candle_type)
 
     def refresh_latest_ohlcv(self, pair_list: ListPairsWithTimeframes, *,
                              since_ms: Optional[int] = None, cache: bool = True,
@@ -1679,36 +1677,18 @@
         input_coroutines = []
         cached_pairs = []
         # Gather coroutines to run
-<<<<<<< HEAD
         for pair, timeframe, candle_type in set(pair_list):
-            if ((pair, timeframe, candle_type) not in self._klines or not cache
-                    or self._now_is_time_to_refresh(pair, timeframe, candle_type)):
-                if not since_ms and self.required_candle_call_count > 1:
-                    # Multiple calls for one pair - to get more history
-                    one_call = timeframe_to_msecs(timeframe) * self.ohlcv_candle_limit(timeframe)
-                    move_to = one_call * self.required_candle_call_count
-                    now = timeframe_to_next_date(timeframe)
-                    since_ms = int((now - timedelta(seconds=move_to // 1000)).timestamp() * 1000)
-
-                if since_ms:
-                    input_coroutines.append(self._async_get_historic_ohlcv(
-                        pair, timeframe, since_ms=since_ms, raise_=True, candle_type=candle_type))
-                else:
-                    # One call ... "regular" refresh
-                    input_coroutines.append(self._async_get_candle_history(
-                        pair, timeframe, since_ms=since_ms, candle_type=candle_type))
-=======
-        for pair, timeframe in set(pair_list):
             if timeframe not in self.timeframes:
                 logger.warning(
                     f"Cannot download ({pair}, {timeframe}) combination as this timeframe is "
                     f"not available on {self.name}. Available timeframes are "
                     f"{', '.join(self.timeframes)}.")
                 continue
-            if ((pair, timeframe) not in self._klines or not cache
-                    or self._now_is_time_to_refresh(pair, timeframe)):
-                input_coroutines.append(self._build_coroutine(pair, timeframe, since_ms))
->>>>>>> 3133be19
+            if ((pair, timeframe, candle_type) not in self._klines or not cache
+                    or self._now_is_time_to_refresh(pair, timeframe, candle_type)):
+                input_coroutines.append(self._build_coroutine(
+                    pair, timeframe, candle_type=candle_type, since_ms=since_ms))
+
             else:
                 logger.debug(
                     f"Using cached candle (OHLCV) data for {pair}, {timeframe}, {candle_type} ..."
