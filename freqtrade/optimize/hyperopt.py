# pragma pylint: disable=too-many-instance-attributes, pointless-string-statement

"""
This module contains the hyperopt logic
"""

import json
import logging
import os
import pickle
import signal
import sys
from functools import reduce
from math import exp
from operator import itemgetter
from typing import Dict, Any, Callable

import numpy
import talib.abstract as ta
from hyperopt import STATUS_FAIL, STATUS_OK, Trials, fmin, hp, space_eval, tpe
from hyperopt.mongoexp import MongoTrials
from pandas import DataFrame

import freqtrade.vendor.qtpylib.indicators as qtpylib
from freqtrade.configuration import Configuration
from freqtrade.optimize import load_data
from freqtrade.arguments import Arguments
from freqtrade.optimize.backtesting import Backtesting
from freqtrade.logger import Logger
from user_data.hyperopt_conf import hyperopt_optimize_conf


class Hyperopt(Backtesting):
    """
    Hyperopt class, this class contains all the logic to run a hyperopt simulation

    To run a backtest:
    hyperopt = Hyperopt(config)
    hyperopt.start()
    """
    def __init__(self, config: Dict[str, Any]) -> None:

        super().__init__(config)

        # Rename the logging to display Hyperopt file instead of Backtesting
        self.logging = Logger(name=__name__, level=config['loglevel'])
        self.logger = self.logging.get_logger()

        # set TARGET_TRADES to suit your number concurrent trades so its realistic
        # to the number of days
        self.target_trades = 600
        self.total_tries = config.get('epochs', 0)
        self.current_tries = 0
        self.current_best_loss = 100

        # max average trade duration in minutes
        # if eval ends with higher value, we consider it a failed eval
        self.max_accepted_trade_duration = 300

        # this is expexted avg profit * expected trade count
        # for example 3.5%, 1100 trades, self.expected_max_profit = 3.85
        # check that the reported Σ% values do not exceed this!
        self.expected_max_profit = 3.0

        # Configuration and data used by hyperopt
        self.processed = None

        # Hyperopt Trials
        self.trials_file = os.path.join('user_data', 'hyperopt_trials.pickle')
        self.trials = Trials()

    @staticmethod
    def populate_indicators(dataframe: DataFrame) -> DataFrame:
        """
        Adds several different TA indicators to the given DataFrame
        """
        dataframe['adx'] = ta.ADX(dataframe)
        dataframe['ao'] = qtpylib.awesome_oscillator(dataframe)
        dataframe['cci'] = ta.CCI(dataframe)
        macd = ta.MACD(dataframe)
        dataframe['macd'] = macd['macd']
        dataframe['macdsignal'] = macd['macdsignal']
        dataframe['macdhist'] = macd['macdhist']
        dataframe['mfi'] = ta.MFI(dataframe)
        dataframe['minus_dm'] = ta.MINUS_DM(dataframe)
        dataframe['minus_di'] = ta.MINUS_DI(dataframe)
        dataframe['plus_dm'] = ta.PLUS_DM(dataframe)
        dataframe['plus_di'] = ta.PLUS_DI(dataframe)
        dataframe['roc'] = ta.ROC(dataframe)
        dataframe['rsi'] = ta.RSI(dataframe)
        # Inverse Fisher transform on RSI, values [-1.0, 1.0] (https://goo.gl/2JGGoy)
        rsi = 0.1 * (dataframe['rsi'] - 50)
        dataframe['fisher_rsi'] = (numpy.exp(2 * rsi) - 1) / (numpy.exp(2 * rsi) + 1)
        # Inverse Fisher transform on RSI normalized, value [0.0, 100.0] (https://goo.gl/2JGGoy)
        dataframe['fisher_rsi_norma'] = 50 * (dataframe['fisher_rsi'] + 1)
        # Stoch
        stoch = ta.STOCH(dataframe)
        dataframe['slowd'] = stoch['slowd']
        dataframe['slowk'] = stoch['slowk']
        # Stoch fast
        stoch_fast = ta.STOCHF(dataframe)
        dataframe['fastd'] = stoch_fast['fastd']
        dataframe['fastk'] = stoch_fast['fastk']
        # Stoch RSI
        stoch_rsi = ta.STOCHRSI(dataframe)
        dataframe['fastd_rsi'] = stoch_rsi['fastd']
        dataframe['fastk_rsi'] = stoch_rsi['fastk']
        # Bollinger bands
        bollinger = qtpylib.bollinger_bands(qtpylib.typical_price(dataframe), window=20, stds=2)
        dataframe['bb_lowerband'] = bollinger['lower']
        dataframe['bb_middleband'] = bollinger['mid']
        dataframe['bb_upperband'] = bollinger['upper']
        # EMA - Exponential Moving Average
        dataframe['ema3'] = ta.EMA(dataframe, timeperiod=3)
        dataframe['ema5'] = ta.EMA(dataframe, timeperiod=5)
        dataframe['ema10'] = ta.EMA(dataframe, timeperiod=10)
        dataframe['ema50'] = ta.EMA(dataframe, timeperiod=50)
        dataframe['ema100'] = ta.EMA(dataframe, timeperiod=100)
        # SAR Parabolic
        dataframe['sar'] = ta.SAR(dataframe)
        # SMA - Simple Moving Average
        dataframe['sma'] = ta.SMA(dataframe, timeperiod=40)
        # TEMA - Triple Exponential Moving Average
        dataframe['tema'] = ta.TEMA(dataframe, timeperiod=9)
        # Hilbert Transform Indicator - SineWave
        hilbert = ta.HT_SINE(dataframe)
        dataframe['htsine'] = hilbert['sine']
        dataframe['htleadsine'] = hilbert['leadsine']

        # Pattern Recognition - Bullish candlestick patterns
        # ------------------------------------
        """
        # Hammer: values [0, 100]
        dataframe['CDLHAMMER'] = ta.CDLHAMMER(dataframe)
        # Inverted Hammer: values [0, 100]
        dataframe['CDLINVERTEDHAMMER'] = ta.CDLINVERTEDHAMMER(dataframe)
        # Dragonfly Doji: values [0, 100]
        dataframe['CDLDRAGONFLYDOJI'] = ta.CDLDRAGONFLYDOJI(dataframe)
        # Piercing Line: values [0, 100]
        dataframe['CDLPIERCING'] = ta.CDLPIERCING(dataframe) # values [0, 100]
        # Morningstar: values [0, 100]
        dataframe['CDLMORNINGSTAR'] = ta.CDLMORNINGSTAR(dataframe) # values [0, 100]
        # Three White Soldiers: values [0, 100]
        dataframe['CDL3WHITESOLDIERS'] = ta.CDL3WHITESOLDIERS(dataframe) # values [0, 100]
        """

        # Pattern Recognition - Bearish candlestick patterns
        # ------------------------------------
        """
        # Hanging Man: values [0, 100]
        dataframe['CDLHANGINGMAN'] = ta.CDLHANGINGMAN(dataframe)
        # Shooting Star: values [0, 100]
        dataframe['CDLSHOOTINGSTAR'] = ta.CDLSHOOTINGSTAR(dataframe)
        # Gravestone Doji: values [0, 100]
        dataframe['CDLGRAVESTONEDOJI'] = ta.CDLGRAVESTONEDOJI(dataframe)
        # Dark Cloud Cover: values [0, 100]
        dataframe['CDLDARKCLOUDCOVER'] = ta.CDLDARKCLOUDCOVER(dataframe)
        # Evening Doji Star: values [0, 100]
        dataframe['CDLEVENINGDOJISTAR'] = ta.CDLEVENINGDOJISTAR(dataframe)
        # Evening Star: values [0, 100]
        dataframe['CDLEVENINGSTAR'] = ta.CDLEVENINGSTAR(dataframe)
        """

        # Pattern Recognition - Bullish/Bearish candlestick patterns
        # ------------------------------------
        """
        # Three Line Strike: values [0, -100, 100]
        dataframe['CDL3LINESTRIKE'] = ta.CDL3LINESTRIKE(dataframe)
        # Spinning Top: values [0, -100, 100]
        dataframe['CDLSPINNINGTOP'] = ta.CDLSPINNINGTOP(dataframe) # values [0, -100, 100]
        # Engulfing: values [0, -100, 100]
        dataframe['CDLENGULFING'] = ta.CDLENGULFING(dataframe) # values [0, -100, 100]
        # Harami: values [0, -100, 100]
        dataframe['CDLHARAMI'] = ta.CDLHARAMI(dataframe) # values [0, -100, 100]
        # Three Outside Up/Down: values [0, -100, 100]
        dataframe['CDL3OUTSIDE'] = ta.CDL3OUTSIDE(dataframe) # values [0, -100, 100]
        # Three Inside Up/Down: values [0, -100, 100]
        dataframe['CDL3INSIDE'] = ta.CDL3INSIDE(dataframe) # values [0, -100, 100]
        """

        # Chart type
        # ------------------------------------
        # Heikinashi stategy
        heikinashi = qtpylib.heikinashi(dataframe)
        dataframe['ha_open'] = heikinashi['open']
        dataframe['ha_close'] = heikinashi['close']
        dataframe['ha_high'] = heikinashi['high']
        dataframe['ha_low'] = heikinashi['low']

        return dataframe

    def save_trials(self) -> None:
        """
        Save hyperopt trials to file
        """
        self.logger.info('Saving Trials to \'%s\'', self.trials_file)
        pickle.dump(self.trials, open(self.trials_file, 'wb'))

    def read_trials(self) -> Trials:
        """
        Read hyperopt trials file
        """
        self.logger.info('Reading Trials from \'%s\'', self.trials_file)
        trials = pickle.load(open(self.trials_file, 'rb'))
        os.remove(self.trials_file)
        return trials

    def log_trials_result(self) -> None:
        """
        Display Best hyperopt result
        """
        vals = json.dumps(self.trials.best_trial['misc']['vals'], indent=4)
        results = self.trials.best_trial['result']['result']
        self.logger.info('Best result:\n%s\nwith values:\n%s', results, vals)

    def log_results(self, results) -> None:
        """
        Log results if it is better than any previous evaluation
        """
        if results['loss'] < self.current_best_loss:
            self.current_best_loss = results['loss']
            log_msg = '{:5d}/{}: {}. Loss {:.5f}'.format(
                results['current_tries'],
                results['total_tries'],
                results['result'],
                results['loss']
            )
            self.logger.info(log_msg)
        else:
            print('.', end='')
            sys.stdout.flush()

    def calculate_loss(self, total_profit: float, trade_count: int, trade_duration: float) -> float:
        """
        Objective function, returns smaller number for more optimal results
        """
        trade_loss = 1 - 0.25 * exp(-(trade_count - self.target_trades) ** 2 / 10 ** 5.8)
        profit_loss = max(0, 1 - total_profit / self.expected_max_profit)
        duration_loss = 0.4 * min(trade_duration / self.max_accepted_trade_duration, 1)
        return trade_loss + profit_loss + duration_loss

    @staticmethod
    def generate_roi_table(params) -> Dict[str, float]:
        """
        Generate the ROI table thqt will be used by Hyperopt
        """
        roi_table = {}
        roi_table["0"] = params['roi_p1'] + params['roi_p2'] + params['roi_p3']
        roi_table[str(params['roi_t3'])] = params['roi_p1'] + params['roi_p2']
        roi_table[str(params['roi_t3'] + params['roi_t2'])] = params['roi_p1']
        roi_table[str(params['roi_t3'] + params['roi_t2'] + params['roi_t1'])] = 0

        return roi_table

    @staticmethod
    def roi_space() -> Dict[str, Any]:
        """
        Values to search for each ROI steps
        """
        return {
            'roi_t1': hp.quniform('roi_t1', 10, 120, 20),
            'roi_t2': hp.quniform('roi_t2', 10, 60, 15),
            'roi_t3': hp.quniform('roi_t3', 10, 40, 10),
            'roi_p1': hp.quniform('roi_p1', 0.01, 0.04, 0.01),
            'roi_p2': hp.quniform('roi_p2', 0.01, 0.07, 0.01),
            'roi_p3': hp.quniform('roi_p3', 0.01, 0.20, 0.01),
        }

<<<<<<< HEAD
    @staticmethod
    def stoploss_space() -> Dict[str, Any]:
        """
        Stoploss Value to search
        """
        return {
            'stoploss': hp.quniform('stoploss', -0.5, -0.02, 0.02),
        }
=======
    total_profit = results.profit_percent.sum()
    trade_count = len(results.index)
    trade_duration = results.duration.mean()
>>>>>>> c5400b6c

    @staticmethod
    def indicator_space() -> Dict[str, Any]:
        """
        Define your Hyperopt space for searching strategy parameters
        """
        return {
            'macd_below_zero': hp.choice('macd_below_zero', [
                {'enabled': False},
                {'enabled': True}
            ]),
            'mfi': hp.choice('mfi', [
                {'enabled': False},
                {'enabled': True, 'value': hp.quniform('mfi-value', 10, 25, 5)}
            ]),
            'fastd': hp.choice('fastd', [
                {'enabled': False},
                {'enabled': True, 'value': hp.quniform('fastd-value', 15, 45, 5)}
            ]),
            'adx': hp.choice('adx', [
                {'enabled': False},
                {'enabled': True, 'value': hp.quniform('adx-value', 20, 50, 5)}
            ]),
            'rsi': hp.choice('rsi', [
                {'enabled': False},
                {'enabled': True, 'value': hp.quniform('rsi-value', 20, 40, 5)}
            ]),
            'uptrend_long_ema': hp.choice('uptrend_long_ema', [
                {'enabled': False},
                {'enabled': True}
            ]),
            'uptrend_short_ema': hp.choice('uptrend_short_ema', [
                {'enabled': False},
                {'enabled': True}
            ]),
            'over_sar': hp.choice('over_sar', [
                {'enabled': False},
                {'enabled': True}
            ]),
            'green_candle': hp.choice('green_candle', [
                {'enabled': False},
                {'enabled': True}
            ]),
            'uptrend_sma': hp.choice('uptrend_sma', [
                {'enabled': False},
                {'enabled': True}
            ]),
            'trigger': hp.choice('trigger', [
                {'type': 'lower_bb'},
                {'type': 'lower_bb_tema'},
                {'type': 'faststoch10'},
                {'type': 'ao_cross_zero'},
                {'type': 'ema3_cross_ema10'},
                {'type': 'macd_cross_signal'},
                {'type': 'sar_reversal'},
                {'type': 'ht_sine'},
                {'type': 'heiken_reversal_bull'},
                {'type': 'di_cross'},
            ]),
        }

    @staticmethod
    def hyperopt_space() -> Dict[str, Any]:
        """
        Return the space to use during Hyperopt
        """
        return {
            **Hyperopt.indicator_space(),
            **Hyperopt.roi_space(),
            **Hyperopt.stoploss_space()
        }

    @staticmethod
    def buy_strategy_generator(params: Dict[str, Any]) -> Callable:
        """
        Define the buy strategy parameters to be used by hyperopt
        """
        def populate_buy_trend(dataframe: DataFrame) -> DataFrame:
            """
            Buy strategy Hyperopt will build and use
            """
            conditions = []
            # GUARDS AND TRENDS
            if 'uptrend_long_ema' in params and params['uptrend_long_ema']['enabled']:
                conditions.append(dataframe['ema50'] > dataframe['ema100'])
            if 'macd_below_zero' in params and params['macd_below_zero']['enabled']:
                conditions.append(dataframe['macd'] < 0)
            if 'uptrend_short_ema' in params and params['uptrend_short_ema']['enabled']:
                conditions.append(dataframe['ema5'] > dataframe['ema10'])
            if 'mfi' in params and params['mfi']['enabled']:
                conditions.append(dataframe['mfi'] < params['mfi']['value'])
            if 'fastd' in params and params['fastd']['enabled']:
                conditions.append(dataframe['fastd'] < params['fastd']['value'])
            if 'adx' in params and params['adx']['enabled']:
                conditions.append(dataframe['adx'] > params['adx']['value'])
            if 'rsi' in params and params['rsi']['enabled']:
                conditions.append(dataframe['rsi'] < params['rsi']['value'])
            if 'over_sar' in params and params['over_sar']['enabled']:
                conditions.append(dataframe['close'] > dataframe['sar'])
            if 'green_candle' in params and params['green_candle']['enabled']:
                conditions.append(dataframe['close'] > dataframe['open'])
            if 'uptrend_sma' in params and params['uptrend_sma']['enabled']:
                prevsma = dataframe['sma'].shift(1)
                conditions.append(dataframe['sma'] > prevsma)

            # TRIGGERS
            triggers = {
                'lower_bb': (
                    dataframe['close'] < dataframe['bb_lowerband']
                ),
                'lower_bb_tema': (
                    dataframe['tema'] < dataframe['bb_lowerband']
                ),
                'faststoch10': (qtpylib.crossed_above(
                    dataframe['fastd'], 10.0
                )),
                'ao_cross_zero': (qtpylib.crossed_above(
                    dataframe['ao'], 0.0
                )),
                'ema3_cross_ema10': (qtpylib.crossed_above(
                    dataframe['ema3'], dataframe['ema10']
                )),
                'macd_cross_signal': (qtpylib.crossed_above(
                    dataframe['macd'], dataframe['macdsignal']
                )),
                'sar_reversal': (qtpylib.crossed_above(
                    dataframe['close'], dataframe['sar']
                )),
                'ht_sine': (qtpylib.crossed_above(
                    dataframe['htleadsine'], dataframe['htsine']
                )),
                'heiken_reversal_bull': (
                    (qtpylib.crossed_above(dataframe['ha_close'], dataframe['ha_open'])) &
                    (dataframe['ha_low'] == dataframe['ha_open'])
                ),
                'di_cross': (qtpylib.crossed_above(
                    dataframe['plus_di'], dataframe['minus_di']
                )),
            }
            conditions.append(triggers.get(params['trigger']['type']))

            dataframe.loc[
                reduce(lambda x, y: x & y, conditions),
                'buy'] = 1

            return dataframe

        return populate_buy_trend

    def optimizer(self, params) -> Dict:
        if 'roi_t1' in params:
            self.analyze.strategy.minimal_roi = self.generate_roi_table(params)

        self.populate_buy_trend = self.buy_strategy_generator(params)

        results = self.backtest(
            {
                'stake_amount': self.config['stake_amount'],
                'processed': self.processed,
                'stoploss': params['stoploss']
            }
        )
        result_explanation = self.format_results(results)

        total_profit = results.profit_percent.sum()
        trade_count = len(results.index)
        trade_duration = results.duration.mean() * 5

        if trade_count == 0 or trade_duration > self.max_accepted_trade_duration:
            print('.', end='')
            return {
                'status': STATUS_FAIL,
                'loss': float('inf')
            }

        loss = self.calculate_loss(total_profit, trade_count, trade_duration)

        self.current_tries += 1

        self.log_results(
            {
                'loss': loss,
                'current_tries': self.current_tries,
                'total_tries': self.total_tries,
                'result': result_explanation,
            }
        )

        return {
            'loss': loss,
            'status': STATUS_OK,
            'result': result_explanation,
        }

    @staticmethod
    def format_results(results: DataFrame) -> str:
        """
        Return the format result in a string
        """
        return ('{:6d} trades. Avg profit {: 5.2f}%. '
                'Total profit {: 11.8f} BTC ({:.4f}Σ%). Avg duration {:5.1f} mins.').format(
                    len(results.index),
                    results.profit_percent.mean() * 100.0,
                    results.profit_BTC.sum(),
                    results.profit_percent.sum(),
                    results.duration.mean() * 5,
                )

    def start(self):
        timerange = Arguments.parse_timerange(self.config.get('timerange'))
        data = load_data(
            datadir=self.config.get('datadir'),
            pairs=self.config['exchange']['pair_whitelist'],
            ticker_interval=self.ticker_interval,
            timerange=timerange
        )

        self.analyze.populate_indicators = Hyperopt.populate_indicators
        self.processed = self.tickerdata_to_dataframe(data)

        if self.config.get('mongodb'):
            self.logger.info('Using mongodb ...')
            self.logger.info(
                'Start scripts/start-mongodb.sh and start-hyperopt-worker.sh manually!'
            )

            db_name = 'freqtrade_hyperopt'
            self.trials = MongoTrials(
                arg='mongo://127.0.0.1:1234/{}/jobs'.format(db_name),
                exp_key='exp1'
            )
        else:
            self.logger.info('Preparing Trials..')
            signal.signal(signal.SIGINT, self.signal_handler)
            # read trials file if we have one
            if os.path.exists(self.trials_file):
                self.trials = self.read_trials()

                self.current_tries = len(self.trials.results)
                self.total_tries += self.current_tries
                self.logger.info(
                    'Continuing with trials. Current: %d, Total: %d',
                    self.current_tries,
                    self.total_tries
                )

        try:
            # change the Logging format
            self.logging.set_format('\n%(message)s')

            best_parameters = fmin(
                fn=self.optimizer,
                space=self.hyperopt_space(),
                algo=tpe.suggest,
                max_evals=self.total_tries,
                trials=self.trials
            )

            results = sorted(self.trials.results, key=itemgetter('loss'))
            best_result = results[0]['result']

        except ValueError:
            best_parameters = {}
            best_result = 'Sorry, Hyperopt was not able to find good parameters. Please ' \
                          'try with more epochs (param: -e).'

        # Improve best parameter logging display
        if best_parameters:
            best_parameters = space_eval(
                self.hyperopt_space(),
                best_parameters
            )

        self.logger.info('Best parameters:\n%s', json.dumps(best_parameters, indent=4))
        if 'roi_t1' in best_parameters:
            self.logger.info('ROI table:\n%s', self.generate_roi_table(best_parameters))

        self.logger.info('Best Result:\n%s', best_result)

        # Store trials result to file to resume next time
        self.save_trials()

    def signal_handler(self, sig, frame):
        """
        Hyperopt SIGINT handler
        """
        self.logger.info(
            'Hyperopt received %s',
            signal.Signals(sig).name
        )

        self.save_trials()
        self.log_trials_result()
        sys.exit(0)


def start(args) -> None:
    """
    Start Backtesting script
    :param args: Cli args from Arguments()
    :return: None
    """

    # Remove noisy log messages
    logging.getLogger('hyperopt.mongoexp').setLevel(logging.WARNING)
    logging.getLogger('hyperopt.tpe').setLevel(logging.WARNING)

    # Initialize logger
    logger = Logger(name=__name__).get_logger()
    logger.info('Starting freqtrade in Hyperopt mode')

    # Initialize configuration
    # Monkey patch the configuration with hyperopt_conf.py
    configuration = Configuration(args)
    optimize_config = hyperopt_optimize_conf()
    config = configuration._load_backtesting_config(optimize_config)
    config = configuration._load_hyperopt_config(config)
    config['exchange']['key'] = ''
    config['exchange']['secret'] = ''

    # Initialize backtesting object
    hyperopt = Hyperopt(config)
    hyperopt.start()<|MERGE_RESOLUTION|>--- conflicted
+++ resolved
@@ -266,7 +266,6 @@
             'roi_p3': hp.quniform('roi_p3', 0.01, 0.20, 0.01),
         }
 
-<<<<<<< HEAD
     @staticmethod
     def stoploss_space() -> Dict[str, Any]:
         """
@@ -275,11 +274,6 @@
         return {
             'stoploss': hp.quniform('stoploss', -0.5, -0.02, 0.02),
         }
-=======
-    total_profit = results.profit_percent.sum()
-    trade_count = len(results.index)
-    trade_duration = results.duration.mean()
->>>>>>> c5400b6c
 
     @staticmethod
     def indicator_space() -> Dict[str, Any]:
@@ -446,7 +440,7 @@
 
         total_profit = results.profit_percent.sum()
         trade_count = len(results.index)
-        trade_duration = results.duration.mean() * 5
+        trade_duration = results.duration.mean()
 
         if trade_count == 0 or trade_duration > self.max_accepted_trade_duration:
             print('.', end='')
