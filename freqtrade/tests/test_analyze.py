--- conflicted
+++ resolved
@@ -42,21 +42,13 @@
         'freqtrade.analyze.analyze_ticker',
         return_value=DataFrame([{'buy': 1, 'sell': 0, 'date': arrow.utcnow()}])
     )
-<<<<<<< HEAD
-    assert get_signal('BTC-ETH', SignalType.BUY, 5)
-=======
-    assert get_signal('BTC-ETH') == (True, False)
->>>>>>> a7e561b5
+    assert get_signal('BTC-ETH', 5) == (True, False)
 
     mocker.patch(
         'freqtrade.analyze.analyze_ticker',
         return_value=DataFrame([{'buy': 0, 'sell': 1, 'date': arrow.utcnow()}])
     )
-<<<<<<< HEAD
-    assert not get_signal('BTC-ETH', SignalType.BUY, 5)
-=======
-    assert get_signal('BTC-ETH') == (False, True)
->>>>>>> a7e561b5
+    assert get_signal('BTC-ETH',5) == (False, True)
 
 
 def test_returns_latest_sell_signal(mocker):
@@ -65,21 +57,13 @@
         'freqtrade.analyze.analyze_ticker',
         return_value=DataFrame([{'sell': 1, 'buy': 0, 'date': arrow.utcnow()}])
     )
-<<<<<<< HEAD
-    assert get_signal('BTC-ETH', SignalType.SELL, 5)
-=======
-    assert get_signal('BTC-ETH') == (False, True)
->>>>>>> a7e561b5
+    assert get_signal('BTC-ETH', 5) == (False, True)
 
     mocker.patch(
         'freqtrade.analyze.analyze_ticker',
         return_value=DataFrame([{'sell': 0, 'buy': 1, 'date': arrow.utcnow()}])
     )
-<<<<<<< HEAD
-    assert not get_signal('BTC-ETH', SignalType.SELL, 5)
-=======
-    assert get_signal('BTC-ETH') == (True, False)
->>>>>>> a7e561b5
+    assert get_signal('BTC-ETH', 5) == (True, False)
 
 
 def test_get_signal_handles_exceptions(mocker):
@@ -87,8 +71,4 @@
     mocker.patch('freqtrade.analyze.analyze_ticker',
                  side_effect=Exception('invalid ticker history '))
 
-<<<<<<< HEAD
-    assert not get_signal('BTC-ETH', SignalType.BUY, 5)
-=======
-    assert get_signal('BTC-ETH') == (False, False)
->>>>>>> a7e561b5
+    assert get_signal('BTC-ETH', 5) == (False, False)