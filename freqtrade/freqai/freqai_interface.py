--- conflicted
+++ resolved
@@ -6,12 +6,8 @@
 from datetime import datetime, timezone
 from pathlib import Path
 from threading import Lock
-<<<<<<< HEAD
-from typing import Any, Dict, Tuple
-=======
 from typing import Any, Dict, List, Tuple
 
->>>>>>> e5368f5a
 import numpy as np
 import pandas as pd
 from numpy.typing import NDArray
@@ -30,7 +26,6 @@
 
 pd.options.mode.chained_assignment = None
 logger = logging.getLogger(__name__)
-# timer.set_level(logging.INFO)
 
 
 class IFreqaiModel(ABC):
@@ -96,18 +91,18 @@
         self.base_tf_seconds = timeframe_to_seconds(self.config['timeframe'])
         self.continual_learning = self.freqai_info.get('continual_learning', False)
 
-        self._threads: List[threading.Thread] = []
-        self._stop_event = threading.Event()
-
-    def __getstate__(self):
-        """
-        Return an empty state to be pickled in hyperopt
-        """
-        return ({})
-
         if self.freqai_info.get('freqai_api_url', None):
             self.api_mode = self.freqai_info.get('freqai_api_mode', 'getter')
             self.api = FreqaiAPI(config, self.dd, self.create_api_payload, self.api_mode)
+
+        self._threads: List[threading.Thread] = []
+        self._stop_event = threading.Event()
+
+    def __getstate__(self):
+        """
+        Return an empty state to be pickled in hyperopt
+        """
+        return ({})
 
     def assert_config(self, config: Dict[str, Any]) -> None:
 
@@ -127,7 +122,6 @@
         """
 
         self.live = strategy.dp.runmode in (RunMode.DRY_RUN, RunMode.LIVE)
-
         self.dd.set_pair_dict_info(metadata)
 
         if self.live:
@@ -688,7 +682,6 @@
                 self.train_time = 0
         return
 
-<<<<<<< HEAD
     def fetch_predictions_for_getter(self, dataframe: DataFrame, metadata: dict):
         # getter instance enters and exits here
         if self.api_mode == 'getter':
@@ -706,7 +699,7 @@
         else:
             logger.error('Strategy trying to post predictions to DB, but not set to '
                          'poster. Set freqai_api_mode to poster in config')
-=======
+
     def get_init_model(self, pair: str) -> Any:
         if pair not in self.dd.model_dictionary or not self.continual_learning:
             init_model = None
@@ -715,7 +708,6 @@
 
         return init_model
 
->>>>>>> e5368f5a
     # Following methods which are overridden by user made prediction models.
     # See freqai/prediction_models/CatboostPredictionModel.py for an example.
 
